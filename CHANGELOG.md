--- conflicted
+++ resolved
@@ -25,21 +25,15 @@
 -->
 
 ## [Unreleased](https://github.com/cyverse/atmosphere/compare/v36-4...HEAD) - YYYY-MM-DD
-
+### Fixed
+  - Filter out system-y metadata keys introduced in Rocky which we aren't currently using and make Glance client confused 
+    ([#701](https://github.com/cyverse/atmosphere/pull/701))
 
 ## [v36-4](https://github.com/cyverse/atmosphere/compare/v36-3...v36-4) - 2019-09-09
 ### Security
   - Update to Django 1.11.23
     ([#718](https://github.com/cyverse/atmosphere/pull/718))
-<<<<<<< HEAD
-
-### Fixed
-  - Filter out system-y metadata keys introduced in Rocky which we aren't currently using and make Glance client confused 
-    ([#701](https://github.com/cyverse/atmosphere/pull/701))
-  - Move tas timeout into driver, only apply timeout to an instance of a driver 
-=======
   - Move tas timeout into driver, only apply timeout to an instance of a driver
->>>>>>> 29f7aec7
     ([#687](https://github.com/cyverse/atmosphere/pull/687))
 
 ### Fixed
