--- conflicted
+++ resolved
@@ -1,20 +1,13 @@
 #!/usr/bin/env python
 import argparse
-import time
 
 from service.tasks.driver import get_idempotent_deploy_chain
 from service.driver import get_esh_driver
 from service.driver import get_account_driver
 from core.models import Provider, Identity
 
-<<<<<<< HEAD
 import django
 django.setup()
-=======
-#Returns in >DD
-#import django
-#django.setup()
->>>>>>> 2dbf5f88
 
 DO_NOTHING = False
 
@@ -47,43 +40,30 @@
 
     provider = Provider.objects.get(id=args.provider_id)
     print "Provider Selected:%s" % provider
+    redeploy_users(provider, users)
+
+
+def redeploy_users(provider, users=[]):
     accounts = get_account_driver(provider)
-    admin_driver = accounts.admin_driver
-    all_instances = admin_driver.list_all_instances()
-    tenant_id_map = accounts._make_tenant_id_map()
-    redeploy_users(provider, all_instances, tenant_id_map, users)
-
-def redeploy_users(provider, all_instances, tenant_id_map, users=[]):
-    for instance in all_instances:
-       metadata = instance._node.extra.get('metadata',{})
-       instance_status = instance.extra.get('status')
-       tmp_status = metadata.get('tmp_status','')
-       username = metadata.get('creator','')
-       if not metadata:
-           print "WARN: Instance %s has NO metadata!" % instance.id
-           continue
-       if not username:
-           tenant_id = instance.extra.get('tenantId')
-           username = tenant_id_map[tenant_id]
-       if not username:
-           print "WARN: Instance %s Metadata MISSING a username AND tenantID!: %s" % (instance.id, metadata)
-           continue
-       if tmp_status not in ['deploy_error', 'networking','deploying','initializing']:
-           continue
-       if instance_status not in ['build','active']:
-           continue
-       if users and username not in users:
-           print "Found affected user:%s and Instance:%s - Skipping because they aren't in the list." % (username, instance.id)
-           continue
-       print "Starting idempotent redeployment for %s - Instance: %s (%s - %s)" % (username, instance.id, instance_status, tmp_status)
-       ident = Identity.objects.get(provider=provider, created_by__username=username)
-       driver = get_esh_driver(ident)
-       start_task = get_idempotent_deploy_chain(driver.__class__, driver.provider, driver.identity, instance, username)
-       print "Starting idempotent redeployment: %s ..." % (start_task),
-       if DO_NOTHING:
-           continue
-       start_task.apply_async()
-       print " Sent"
+    tenant_instances_map = accounts.tenant_instances_map(status_list=['deploy_error', 'networking','deploying','initializing'])
+    for tenant, instance_list in tenant_instances_map.iteritems():
+        username = tenant.name
+        if users and username not in users:
+            print "Found affected user:%s and Instances:%s - Skipping because they aren't in the list." % (username, instance_list)
+            continue
+        for instance in instance_list:
+            metadata = instance._node.extra.get('metadata',{})
+            instance_status = instance.extra.get('status')
+            tmp_status = metadata.get('tmp_status','')
+            print "Starting idempotent redeployment for %s - Instance: %s (%s - %s)" % (username, instance.id, instance_status, tmp_status)
+            ident = Identity.objects.get(provider=provider, created_by__username=username)
+            driver = get_esh_driver(ident)
+            start_task = get_idempotent_deploy_chain(driver.__class__, driver.provider, driver.identity, instance, username)
+            print "Starting idempotent redeployment: %s ..." % (start_task),
+            if DO_NOTHING:
+                continue
+            start_task.apply_async()
+            print " Sent"
        
 
 if __name__ == "__main__":
