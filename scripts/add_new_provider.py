#!/usr/bin/env python
import argparse
import json
import pprint
import sys
import subprocess

import django; django.setup()
from django.core.exceptions import ValidationError
from django.core.validators import URLValidator
import libcloud.security

from urlparse import urlparse, urljoin

from core.models import Provider, PlatformType, ProviderType, Identity, Group,\
    IdentityMembership, AccountProvider, Quota, ProviderInstanceAction
from core.models import InstanceAction
from service.driver import get_account_driver

libcloud.security.VERIFY_SSL_CERT = False
libcloud.security.VERIFY_SSL_CERT_STRICT = False
KVM = PlatformType.objects.get_or_create(name='KVM')[0]
XEN = PlatformType.objects.get_or_create(name='Xen')[0]
openstack = ProviderType.objects.get_or_create(name='OpenStack')[0]

url_validator = URLValidator()


def require_input(
        question, validate_answer=None,
        blank=False, use_validated_answer=False):
    try:
        while True:
            answer = raw_input(question)
            if not answer and not blank:
                print "ERROR: Cannot leave this answer blank!"
                continue
            if validate_answer:
                validated_answer = validate_answer(answer)
                if not validated_answer:
                    continue
                elif use_validated_answer:
                    answer = validated_answer
            break
        return answer
    except (KeyboardInterrupt, EOFError):
        print "ERROR: Script has been cancelled."
        sys.exit(1)


def review_information(provider_info, admin_info, provider_credentials):
    """
    """
    print "1. Provider Information"
    pprint.pprint(provider_info)
    print "2. Admin Information"
    pprint.pprint(admin_info)
    print "3. Provider Credentials"
    pprint.pprint(provider_credentials)
    review_completed = raw_input("Does everything above look correct? [Yes]/No")
    if not review_completed or review_completed.lower() == 'yes':
        return
    while True:
        delete_section = raw_input("What section should be removed? 1, 2, 3, [exit]")
        if not delete_section or 'exit' in delete_section:
            break
        if '1' in delete_section:
            provider_info.clear()
            print "1. Provider Information deleted"
        if '2' in delete_section:
            admin_info.clear()
            print "2. Admin Information deleted"
        if '3' in delete_section:
            provider_credentials.clear()
            print "3. Provider Credentials deleted"


def get_comma_list(raw_text):
    """
    Return a list from comma separated string.
    (Protect against ', ' by stripping white-space from entries.)
    """
    try:
        [entry.strip() for entry in raw_text.split(',')]
    except Exception:
        raise ValidationError("Invalid text: %s" % raw_text)
    return raw_text


def get_valid_url(raw_url):
    try:
        url_validator(raw_url)
        return raw_url
    except ValidationError:
        print "The url specified was invalid."


def has_fields(fields, required_fields):
    for field in required_fields:
        if field not in fields:
            print "The required field `%s` was not found." % field
            return False
    return True


def read_json_file(filename):
    data = None

    with open(filename) as fp:
        data = fp.read()

    # Require the file to contain content
    if not data:
        print("Please specify a non-empty json file.")
        sys.exit(1)

    # Load data as json
    try:
        info = json.loads(data)
    except:
        print("Invalid file format expected a json file.")
        sys.exit(1)

    provider_info = info["provider"]
    admin_info = info["admin"]
    credential_info = info["credential"]

    return provider_info, admin_info, credential_info


def read_openrc_file(filename):
    command = ['bash', '-c', 'source %s && env' % filename]
    proc = subprocess.Popen(command, stdout=subprocess.PIPE)
    output, err = proc.communicate()
    os_environ = {}
    for line in output.split('\n'):
        (key, _, value) = line.partition("=")
        if "OS_" in key:
            os_environ[key] = value
    if not os_environ:
        print("Please specify a non-empty openrc file.")
        sys.exit(1)
    parse_results = urlparse(os_environ['OS_AUTH_URL'])
    server_hostport = parse_results.port
    server_hostname = parse_results.netloc.replace(":"+str(server_hostport), '')
    server_scheme = parse_results.scheme
    provider_info = {
        "name": None,
        "platform": None,
        "type": openstack,
    }
    admin_info = {
        "username": os_environ["OS_USERNAME"],
        "tenant": os_environ["OS_TENANT_NAME"],
        "password": os_environ["OS_PASSWORD"],
        }
    credential_info = {
        "admin_url": "%s://%s:%s" % (server_scheme, server_hostname, "35357"),
        "auth_url": "%s://%s:%s" % (server_scheme, server_hostname, "5000"),
        "ex_force_auth_version": "2.0_password" if '/v2.0' in parse_results.path else '3.x_password',
        "public_routers": None,
        "region_name": os_environ["OS_REGION_NAME"]
    }
    return provider_info, admin_info, credential_info


def get_provider_info(provider_info={}):
    # 1.  Collect name
    if not provider_info.get('name'):
        print "What is the name of your new provider?"
        provider_info['name'] = require_input("Name of new provider: ")
    # 2.  Collect platform type
    if not provider_info.get('platform'):
        print "Select a platform type for your new provider"
<<<<<<< HEAD
        print "1: KVM, 2: Xen"
        platform = require_input("Select a platform type (1/2): ", lambda answer: answer if answer in ['1','2'] else None)
        if platform == '1':
=======
        print "1: KVM (Default), 2: Xen"
        platform = require_input("Select a platform type ([1]/2): ", lambda answer: answer in ['1','2',''], blank=True)
        if platform in ['', '1']:
>>>>>>> 577ab39b
            platform = KVM
        elif platform == '2':
            platform = XEN
        provider_info['platform'] = platform

    if not provider_info.get('type'):
        # 3.  Collect provider type
        print "Select a provider type for your new provider"
        print "1: Openstack"
        provider_type = require_input("Select a provider type [1]", blank=True)
        #NOTE: this will be replaced with actual logic when necessary.
        provider_type = openstack
        provider_info['type'] = provider_type
    return provider_info


def get_admin_info(admin_info={}):
    if not admin_info.get('username'):
        print "What is the username of the provider admin?"
        admin_info['username'] = require_input("username of provider admin: ")

    if not admin_info.get('password'):
        print "What is the password of the provider admin?"
        admin_info['password'] = require_input("password of provider admin: ")

    if not admin_info.get('tenant'):
        print "What is the tenant_name of the provider admin?"
        admin_info['tenant'] = require_input("tenant_name of provider admin: ")
    return admin_info


def get_provider_credentials(credential_info={}):
    admin_url = None
    auth_url = None

    if not credential_info.get('admin_url'):
        print "What is the admin_url for the provider? (scheme://host:port)"
        admin_url = require_input("admin_url for the provider: ", get_valid_url)
        credential_info['admin_url'] = admin_url

    if not credential_info.get('auth_url'):
        print "What is the auth_url for the provider? (scheme://host:port)"
        auth_url = require_input("auth_url for the provider: ", get_valid_url)
        credential_info['auth_url'] = auth_url

    if not credential_info.get('public_routers'):
        print "List the public routers available for the provider, comma-separated. (Ex: public-router,atmosphere-router)"
        credential_info['public_routers'] = require_input("List of public routers: ", get_comma_list)

    if not credential_info.get('region_name'):
        print "What is the region_name for the provider?"
        credential_info['region_name'] = require_input("region_name for the provider: ")

    if not credential_info.get('ex_force_auth_version'):
        print "What is the Authentication Scheme (Openstack ONLY -- Default:'2.0_password')?"
        ex_force_auth_version = require_input("ex_force_auth_version for the provider: ", lambda answer: answer if answer in ['2.0_password','3.x_password'] else None)
        credential_info['ex_force_auth_version'] = ex_force_auth_version
    # Verify that 'admin_url' is properly set.
    auth_version = credential_info['ex_force_auth_version']

    admin_url = credential_info['admin_url']
    if '2' in auth_version and '/v2.0/tokens' not in admin_url:
        print "Note: Adding '/v2.0/tokens' to the end of the admin_url path (Required for 2.0_password)"
        credential_info['admin_url'] = urljoin(admin_url, '/v2.0/tokens')

    auth_url = credential_info['auth_url']
    if '2' in auth_version and '/v2.0/tokens' not in auth_url:
        print "Note: Adding '/v2.0/tokens' to the end of the auth_url path (Required for 2.0_password)"
        credential_info['auth_url'] = urljoin(auth_url, '/v2.0/tokens')


    return credential_info


def create_admin(provider, admin_info):
    REQUIRED_FIELDS = ["username", "password", "tenant"]

    if not has_fields(admin_info, REQUIRED_FIELDS):
        print "Please add missing admin information."
        sys.exit(1)

    username = admin_info["username"]
    password = admin_info["password"]
    tenant = admin_info["tenant"]

    (user, group) = Group.create_usergroup(username)

    new_identity = Identity.objects.get_or_create(provider=provider,
                                                  created_by=user)[0]
    new_identity.credential_set.get_or_create(key='key',
                                              value=username)
    new_identity.credential_set.get_or_create(key='secret',
                                              value=password)
    new_identity.credential_set.get_or_create(key='ex_tenant_name',
                                              value=tenant)
    new_identity.credential_set.get_or_create(key='ex_project_name',
                                              value=tenant)

    quota = Quota.objects.filter(**Quota.default_dict()).first()
    if not quota:
        quota = Quota.default_quota()
    # TODO: Test why we do this here and not AFTER creating AccountProvider/IdentityMembership -- Then label the rationale.
    # Necessary for save hooks -- Default project, select an identity
    user.save()

    AccountProvider.objects.get_or_create(
        provider=provider, identity=new_identity)
    IdentityMembership.objects.get_or_create(
        identity=new_identity, member=group, quota=quota)

    return new_identity


def create_provider(provider_info, provider_credentials={}):
    REQUIRED_FIELDS = ["name", "platform", "type"]

    if not has_fields(provider_info, REQUIRED_FIELDS):
        print "Please add missing provider information."
        sys.exit(1)

    try:
        provider = Provider.objects.get(location=provider_info["name"])
        print "Found existing provider with name %s: %s"\
            % (provider_info["name"], provider)
        return provider
    except Provider.DoesNotExist:
        pass

    new_provider = Provider.objects.create(
        location=provider_info["name"],
        virtualization=provider_info["platform"],
        type=provider_info["type"], public=False)
    # 3b. Associate all InstanceActions
    instance_actions = InstanceAction.objects.all()
    for action in instance_actions:
        ProviderInstanceAction.objects.get_or_create(
            provider=new_provider,
            instance_action=action,
            enabled=True)
    # 4.  Create a new provider
    print "Created a new provider: %s" % (new_provider.location)
    # 5. Add the provider specific credentials
    create_provider_credentials(new_provider, provider_credentials)
    return new_provider


def create_provider_credentials(provider, credential_info):
    REQUIRED_FIELDS = ["admin_url", "auth_url", "public_routers", "region_name"]

    if not has_fields(credential_info, REQUIRED_FIELDS):
        print "Please add missing credential information."
        sys.exit(1)

    for (key, value) in credential_info.items():
        provider.providercredential_set.get_or_create(key=key, value=value)


def main():
    parser = argparse.ArgumentParser(
        description="Add a new cloud provider and adminstrator")


    parser.add_argument("--from-openrc", dest="openrc",
                        help="Add a new provider from an openrc file.")
    parser.add_argument("--from-json", dest="json",
                        help="Add a new provider from a json file.")

    arguments = parser.parse_args()

    provider_info = admin_info = provider_credentials = {}
    if arguments.json:
        (provider_info,
         admin_info,
         provider_credentials) = read_json_file(arguments.json)
    elif arguments.openrc:
        (provider_info,
         admin_info,
         provider_credentials) = read_openrc_file(arguments.openrc)
    
    while True:
        get_provider_info(provider_info)
        get_admin_info(admin_info)
        get_provider_credentials(provider_credentials)
        review_information(provider_info, admin_info, provider_credentials)
        if not provider_info or not admin_info or not provider_credentials:
            continue
        new_provider = create_provider(provider_info, provider_credentials)
        new_identity = create_admin(new_provider, admin_info)
        is_valid = validate_new_provider(new_provider, new_identity)
        if is_valid:
            break
        else:
            new_identity.delete()
            new_provider.delete()
    # New provider created
    print "You still need to create an AllocationStrategy. Go into the admin panel and select a Strategy *BEFORE* you use Atmosphere"


def validate_new_provider(new_provider, new_identity):
    acct_driver = get_account_driver(new_provider)
    if not acct_driver:
        print "Could not create an account driver for the new Provider"\
                " %s - %s. Check your credentials and try again. "\
                "If you believe you are receiving this message in error, "\
                "AND you are able to use external CLI tools on this machine "\
                "to contact your cloud, please report the issue to a developer!"\
                % (new_provider, new_identity)
        return False
    return True


if __name__ == "__main__":
    main()<|MERGE_RESOLUTION|>--- conflicted
+++ resolved
@@ -172,15 +172,9 @@
     # 2.  Collect platform type
     if not provider_info.get('platform'):
         print "Select a platform type for your new provider"
-<<<<<<< HEAD
         print "1: KVM, 2: Xen"
         platform = require_input("Select a platform type (1/2): ", lambda answer: answer if answer in ['1','2'] else None)
         if platform == '1':
-=======
-        print "1: KVM (Default), 2: Xen"
-        platform = require_input("Select a platform type ([1]/2): ", lambda answer: answer in ['1','2',''], blank=True)
-        if platform in ['', '1']:
->>>>>>> 577ab39b
             platform = KVM
         elif platform == '2':
             platform = XEN
