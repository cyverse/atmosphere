#!/usr/bin/env python
import argparse
import libcloud.security

import django; django.setup()

from core.models import AtmosphereUser as User
from core.models import Provider, Identity

from iplantauth.protocol.ldap import get_members
from service.driver import get_account_driver
from threepio import logger

libcloud.security.VERIFY_SSL_CERT = False


def get_usernames(provider):
    """
    """
    return Identity.objects.filter(provider=provider).values_list('created_by__username', flat=True)

<<<<<<< HEAD
=======

def get_members(groupname):
    """
    """
    from atmosphere.settings import secrets
    import ldap as ldap_driver
    try:
        ldap_server = secrets.LDAP_SERVER
        ldap_group_dn = secrets.LDAP_SERVER_DN.replace(
            "ou=people", "ou=Groups")
        ldap_conn = ldap_driver.initialize(ldap_server)
        group_users = ldap_conn.search_s(ldap_group_dn,
                                         ldap_driver.SCOPE_SUBTREE,
                                         '(cn=%s)' % groupname)
        all_users = group_users[0][1]['memberUid']
        return sorted(all_users)
    except Exception as e:
        print "Error finding members for group %s" % groupname
        print e
        return []

# DEPRECATION WARNING: DO NOT USE THIS SCRIPT!
# There is an updated script here:
# <atmosphere_dir>/scripts/import_users_from_ldap.py


>>>>>>> f80e4b55
def main():
    parser = argparse.ArgumentParser()
    parser.add_argument("--provider", type=int,
                        help="Atmosphere provider ID"
                        " to use when importing users.")
    parser.add_argument("--provider-id", type=int,
                        help="Atmosphere provider ID"
                        " to use when importing users."
                        " DEPRECATION WARNING -- THIS WILL BE REMOVED SOON!")
    parser.add_argument("--provider-list",
                        action="store_true",
                        help="List of provider names and IDs")
    parser.add_argument("--rebuild", action="store_true",
                        help="Rebuild all accounts that are in the provider")
    parser.add_argument("--users",
                        help="LDAP usernames to import. (comma separated)")
    parser.add_argument("--admin", action="store_true",
                        help="Users addded as admin and staff users.")
    args = parser.parse_args()

    if args.provider_list:
        print "ID\tName"
        for p in Provider.objects.all().order_by('id'):
            print "%d\t%s" % (p.id, p.location)
        return

    users = None
    if args.provider_id and not args.provider:
        print "WARNING: --provider-id has been *DEPRECATED*! Use --provider instead!"
        args.provider = args.provider_id
    if args.provider:
        provider = Provider.objects.get(id=args.provider)
    else:
        raise Exception("Missing required argument: --provider <id>. use --provider-list to get a list of provider ID+names")
    print "Using Provider: %s" % provider
    type_name = provider.type.name.lower()
<<<<<<< HEAD
    if type_name == 'openstack':
        acct_driver = get_account_driver(provider)
    else:
=======
    acct_driver = get_account_driver(provider)
    if not acct_driver:
>>>>>>> f80e4b55
        raise Exception("Could not find an account driver for Provider with"
                        " type:%s" % type_name)
    if not args.users:
        if not args.rebuild:
            print "Retrieving all 'atmo-user' members in LDAP."
            users = get_members('atmo-user')
        else:
            print "Rebuilding all existing users."
            users = get_usernames(provider)
    else:
        users = args.users.split(",")
    return create_accounts(acct_driver, provider, users,
                           args.rebuild, args.admin)


def create_accounts(acct_driver, provider, users, rebuild=False, admin=False):
    added = 0
    for user in users:
        # Then add the Openstack Identity
        try:
            id_exists = Identity.objects.filter(
                created_by__username__iexact=user,
                provider=provider)
            if id_exists and not rebuild:
                print "%s Exists -- Skipping because rebuild flag is disabled" % user
                continue
            acct_driver.create_account(user, max_quota=admin)
            added += 1
            if admin:
                make_admin(user)
                print "%s added as admin." % (user)
            else:
                print "%s added." % (user)
        except Exception as e:
            logger.exception("Problem creating account")
            print "Problem adding %s." % (user)
            logger.exception(e)
            print e.message
    print "Total users added:%s" % (added)


def make_admin(user):
    u = User.objects.get(username=user)
    u.is_superuser = True
    u.is_staff = True
    u.save()


if __name__ == "__main__":
    main()<|MERGE_RESOLUTION|>--- conflicted
+++ resolved
@@ -19,35 +19,6 @@
     """
     return Identity.objects.filter(provider=provider).values_list('created_by__username', flat=True)
 
-<<<<<<< HEAD
-=======
-
-def get_members(groupname):
-    """
-    """
-    from atmosphere.settings import secrets
-    import ldap as ldap_driver
-    try:
-        ldap_server = secrets.LDAP_SERVER
-        ldap_group_dn = secrets.LDAP_SERVER_DN.replace(
-            "ou=people", "ou=Groups")
-        ldap_conn = ldap_driver.initialize(ldap_server)
-        group_users = ldap_conn.search_s(ldap_group_dn,
-                                         ldap_driver.SCOPE_SUBTREE,
-                                         '(cn=%s)' % groupname)
-        all_users = group_users[0][1]['memberUid']
-        return sorted(all_users)
-    except Exception as e:
-        print "Error finding members for group %s" % groupname
-        print e
-        return []
-
-# DEPRECATION WARNING: DO NOT USE THIS SCRIPT!
-# There is an updated script here:
-# <atmosphere_dir>/scripts/import_users_from_ldap.py
-
-
->>>>>>> f80e4b55
 def main():
     parser = argparse.ArgumentParser()
     parser.add_argument("--provider", type=int,
@@ -84,14 +55,8 @@
         raise Exception("Missing required argument: --provider <id>. use --provider-list to get a list of provider ID+names")
     print "Using Provider: %s" % provider
     type_name = provider.type.name.lower()
-<<<<<<< HEAD
-    if type_name == 'openstack':
-        acct_driver = get_account_driver(provider)
-    else:
-=======
     acct_driver = get_account_driver(provider)
     if not acct_driver:
->>>>>>> f80e4b55
         raise Exception("Could not find an account driver for Provider with"
                         " type:%s" % type_name)
     if not args.users:
