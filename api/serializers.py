from django.contrib.auth.models import AnonymousUser
from django.db.models import Q
from django.utils import timezone

from core.models.application import Application, ApplicationScore,\
        ApplicationBookmark
from core.models.credential import Credential
from core.models.group import IdentityMembership
from core.models.identity import Identity
from core.models.instance import Instance
from core.models.machine import ProviderMachine
from core.models.machine_request import MachineRequest
from core.models.machine_export import MachineExport
from core.models.maintenance import MaintenanceRecord
from core.models.profile import UserProfile
from core.models.project import Project
from core.models.provider import ProviderType, Provider
from core.models.size import Size
from core.models.step import Step
from core.models.tag import Tag, find_or_create_tag
from core.models.user import AtmosphereUser
from core.models.volume import Volume
from core.models.group import Group

from rest_framework import serializers

from rest_framework import pagination

from threepio import logger

"""
Useful Serializer methods here..
"""

def get_context_user(serializer, kwargs, required=False):
    context = kwargs.get('context',{})
    user = context.get('user')
    request = context.get('request')
    if not user and not request:
        print_str = "%s was initialized "\
                    "without appropriate context."\
                    "For complete results include the 'context' kwarg, "\
                    "with key 'request' OR 'user'."\
                    " (e.g. context={'user':user,'request':request})"\
                    % (serializer,)
        if required:
            raise Exception(print_str)
        else:
            logger.debug("Incomplete Data Warning:%s" % print_str)
            return None
    if user:
        #NOTE: Converting str to atmosphere user is easier when debugging
        if type(user) == str:
            user = AtmosphereUser.objects.get(
                    username=user)
        elif type(user) != AtmosphereUser:
            raise Exception("This Serializer REQUIRES the 'user' "
                            "to be of type str or AtmosphereUser")
    elif request:
        user = request.user
    if user:
        logger.debug("%s initialized with user %s"
                     % (serializer, user))
    return user


def get_projects_for_obj(serializer, related_obj):
    """
    Using <>Serializer.request_user, find the projects
    the related object is a member of
    """
    if not serializer.request_user:
        return None
    projects = related_obj.get_projects(serializer.request_user)
    return [p.id for p in projects]

"""
Custom Fields go here!
"""

class ProjectsField(serializers.WritableField):
    def to_native(self, project_mgr):
        request_user = self.root.request_user
        if type(request_user) == AnonymousUser:
            return None
        try:
            projects = project_mgr.filter(owner=request_user)
            # Modifications to how 'project' should be displayed here:
            return [p.id for p in projects]
        except Project.DoesNotExist:
            return None

    def field_from_native(self, data, files, field_name, into):
        value = data.get(field_name)
        if value is None:
            return
        related_obj = self.root.object
        user = self.root.request_user
        # Retrieve the New Project(s)
        if type(value) == list:
            new_projects = value
        else:
            new_projects = [value,]

        # Remove related_obj from Old Project(s)
        old_projects = related_obj.get_projects(user)
        for old_proj in old_projects:
            related_obj.projects.remove(old_proj)

        # Add Project(s) to related_obj
        for project_id in new_projects:
            # Retrieve/Create the New Project
            #TODO: When projects can be shared,
            #change the qualifier here.
            new_project = Project.objects.get(id=project_id, owner=user)
            # Assign related_obj to New Project
            if not related_obj.projects.filter(id=project_id):
                related_obj.projects.add(new_project)
        # Modifications to how 'project' should be displayed here:
        into[field_name] = new_projects


class AppBookmarkField(serializers.WritableField):

    def to_native(self, bookmark_mgr):
        request_user = self.root.request_user
        if type(request_user) == AnonymousUser:
            return False
        try:
            bookmark_mgr.get(user=request_user)
            return True
        except ApplicationBookmark.DoesNotExist:
            return False

    def field_from_native(self, data, files, field_name, into):
        value = data.get(field_name)
        if value is None:
            return
        app = self.root.object
        user = self.root.request_user
        if value:
            ApplicationBookmark.objects.\
                    get_or_create(application=app, user=user)
            result = True
        else:
            ApplicationBookmark.objects\
                    .filter(application=app, user=user).delete()
            result = False
        into[field_name] = result


class TagRelatedField(serializers.SlugRelatedField):

    def to_native(self, tag):
        return super(TagRelatedField, self).to_native(tag)

    def field_from_native(self, data, files, field_name, into):
        value = data.get(field_name)
        if value is None:
            return
        try:
            tags = []
            for tagname in value:
                tag = find_or_create_tag(tagname, None)
                tags.append(tag)
            into[field_name] = tags
        except Identity.DoesNotExist:
            into[field_name] = None
        return


class IdentityRelatedField(serializers.RelatedField):

    def to_native(self, identity):
        quota_dict = identity.get_quota_dict()
        return {
            "id": identity.id,
            "provider": identity.provider.location,
            "provider_id": identity.provider.id,
            "quota": quota_dict,
        }

    def field_from_native(self, data, files, field_name, into):
        value = data.get(field_name)
        if value is None:
            return
        try:
            into[field_name] = Identity.objects.get(id=value)
        except Identity.DoesNotExist:
            into[field_name] = None


class InstanceRelatedField(serializers.RelatedField):
    def to_native(self, instance_alias):
        instance = Instance.objects.get(provider_alias=instance_alias)
        return instance.provider_alias

    def field_from_native(self, data, files, field_name, into):
        value = data.get(field_name)
        if value is None:
            return
        try:
            into["instance"] = Instance.objects.get(provider_alias=value)
            into[field_name] = Instance.objects.get(provider_alias=value).provider_alias
        except Instance.DoesNotExist:
            into[field_name] = None
<<<<<<< HEAD

"""
Serializers below this line
"""
=======
>>>>>>> e1129fba

"""
Serializers below this line
"""
class AccountSerializer(serializers.Serializer):
    pass
    #Define fields here
    #TODO: Define a spec that we expect from list_users across all providers

class ProviderSerializer(serializers.ModelSerializer):
    type = serializers.SlugRelatedField(slug_field='name')
    location = serializers.CharField(source='get_location')
    #membership = serializers.Field(source='get_membership')

    class Meta:
        model = Provider
        exclude = ('active', 'start_date', 'end_date')

class CleanedIdentitySerializer(serializers.ModelSerializer):
    created_by = serializers.CharField(source='creator_name')
    credentials = serializers.Field(source='get_credentials')
    quota = serializers.Field(source='get_quota_dict')
    membership = serializers.Field(source='get_membership')

    class Meta:
        model = Identity
        fields = ('id', 'created_by', 'provider', )


class IdentitySerializer(serializers.ModelSerializer):
    created_by = serializers.CharField(source='creator_name')
    credentials = serializers.Field(source='get_credentials')
    quota = serializers.Field(source='get_quota_dict')
    membership = serializers.Field(source='get_membership')

    class Meta:
        model = Identity
        fields = ('id', 'created_by', 'provider', 'credentials', 'quota',
                  'membership')

class ApplicationSerializer(serializers.Serializer):
    #Read-Only Fields
    uuid = serializers.CharField(read_only=True)
    icon = serializers.CharField(read_only=True, source='icon_url')
    created_by = serializers.SlugRelatedField(slug_field='username',
                                              source='created_by',
                                              read_only=True)
    #scores = serializers.Field(source='get_scores')
    uuid_hash = serializers.CharField(read_only=True, source='hash_uuid')
    #Writeable Fields
    name = serializers.CharField(source='name')
    tags = serializers.CharField(source='tags.all')
    description = serializers.CharField(source='description')
    start_date = serializers.CharField(source='start_date')
    end_date = serializers.CharField(source='end_date',
                                     required=False, read_only=True)
    private = serializers.BooleanField(source='private')
    featured = serializers.BooleanField(source='featured')
    machines = serializers.RelatedField(source='get_provider_machines',
                                              read_only=True)
    is_bookmarked = AppBookmarkField(source="bookmarks.all", read_only=True)
    projects = ProjectsField()

    def __init__(self, *args, **kwargs):
        user = get_context_user(self, kwargs)
        self.request_user = user
        super(ApplicationSerializer, self).__init__(*args, **kwargs)

    class Meta:
        model = Application

class PaginatedApplicationSerializer(pagination.PaginationSerializer):
    """
    Serializes page objects of Instance querysets.
    """

    def __init__(self, *args, **kwargs):
        user = get_context_user(self, kwargs)
        self.request_user = user
        super(PaginatedApplicationSerializer, self).__init__(*args, **kwargs)

    class Meta:
        object_serializer_class = ApplicationSerializer

class ApplicationBookmarkSerializer(serializers.ModelSerializer):
    """
    """
    #TODO:Need to validate provider/identity membership on id change
    type = serializers.SerializerMethodField('get_bookmark_type')
    alias = serializers.SerializerMethodField('get_bookmark_alias')

    def get_bookmark_type(self, bookmark_obj):
        return "Application"

    def get_bookmark_alias(self, bookmark_obj):
        return bookmark_obj.application.uuid
    class Meta:
        model = ApplicationBookmark
        fields = ('type','alias')
    

class ApplicationScoreSerializer(serializers.ModelSerializer):
    """
    """
    #TODO:Need to validate provider/identity membership on id change
    username = serializers.CharField(read_only=True, source='user.username')
    application = serializers.CharField(read_only=True, source='application.name')
    vote = serializers.CharField(read_only=True, source='get_vote_name')

    class Meta:
        model = ApplicationScore
        fields = ('username',"application", "vote")


class CredentialSerializer(serializers.ModelSerializer):
    class Meta:
        model = Credential
        exclude = ('identity',)


class InstanceSerializer(serializers.ModelSerializer):
    #R/O Fields first!
    alias = serializers.CharField(read_only=True, source='provider_alias')
    alias_hash = serializers.CharField(read_only=True, source='hash_alias')
    #created_by = serializers.CharField(read_only=True, source='creator_name')
    created_by = serializers.SlugRelatedField(slug_field='username',
                                              source='created_by',
                                              read_only=True)
    status = serializers.CharField(read_only=True, source='esh_status')
    size_alias = serializers.CharField(read_only=True, source='esh_size')
    machine_alias = serializers.CharField(read_only=True, source='esh_machine')
    machine_name = serializers.CharField(read_only=True,
                                         source='esh_machine_name')
    machine_alias_hash = serializers.CharField(read_only=True,
                                               source='hash_machine_alias')
    ip_address = serializers.CharField(read_only=True)
    start_date = serializers.DateTimeField(read_only=True)
    token = serializers.CharField(read_only=True)
    has_shell = serializers.BooleanField(read_only=True, source='shell')
    has_vnc = serializers.BooleanField(read_only=True, source='vnc')
    #provider = serializers.CharField(read_only=True, source='provider_name')
    identity = CleanedIdentitySerializer(source="created_by_identity", read_only=True)
    #Writeable fields
    name = serializers.CharField()
    tags = TagRelatedField(slug_field='name', source='tags', many=True)
    projects = ProjectsField()

    def __init__(self, *args, **kwargs):
        user = get_context_user(self, kwargs)
        self.request_user = user
        super(InstanceSerializer, self).__init__(*args, **kwargs)

    class Meta:
        model = Instance
        exclude = ('id', 'end_date', 'provider_machine', 'provider_alias',
                   'shell', 'vnc', 'password', 'created_by_identity')


class InstanceHistorySerializer(serializers.ModelSerializer):
    #R/O Fields first!
    alias = serializers.CharField(read_only=True, source='provider_alias')
    alias_hash = serializers.CharField(read_only=True, source='hash_alias')
    created_by = serializers.SlugRelatedField(slug_field='username',
                                              source='created_by',
                                              read_only=True)
    size_alias = serializers.CharField(read_only=True, source='esh_size')
    machine_alias = serializers.CharField(read_only=True, source='esh_machine')
    machine_name = serializers.CharField(read_only=True,
                                         source='esh_machine_name')
    machine_alias_hash = serializers.CharField(read_only=True,
                                               source='hash_machine_alias')
    ip_address = serializers.CharField(read_only=True)
    start_date = serializers.DateTimeField(read_only=True)
    end_date = serializers.DateTimeField(read_only=True)
    active_time = serializers.DateTimeField(read_only=True, source='get_active_time')
    provider = serializers.CharField(read_only=True, source='provider_name')
    #Writeable fields
    name = serializers.CharField()
    tags = TagRelatedField(slug_field='name', source='tags', many=True)

    class Meta:
        model = Instance
        exclude = ('id', 'provider_machine', 'provider_alias',
                   'shell', 'vnc', 'created_by_identity')


class PaginatedInstanceHistorySerializer(pagination.PaginationSerializer):
    """
    Serializes page objects of Instance querysets.
    """
    class Meta:
        object_serializer_class = InstanceHistorySerializer

class PaginatedInstanceSerializer(pagination.PaginationSerializer):
    """
    Serializes page objects of Instance querysets.
    """
    class Meta:
        object_serializer_class = InstanceSerializer


class MachineExportSerializer(serializers.ModelSerializer):
    """
    """
    name = serializers.CharField(source='export_name')
    instance = serializers.SlugRelatedField(slug_field='provider_alias')
    status = serializers.CharField(default="pending")
    disk_format = serializers.CharField(source='export_format')
    owner = serializers.SlugRelatedField(slug_field='username',
                                         source='export_owner')
    file = serializers.CharField(read_only=True, default="",
                                 required=False, source='export_file')

    class Meta:
        model = MachineExport
        fields = ('id', 'instance', 'status', 'name',
                  'owner', 'disk_format', 'file')


class MachineRequestSerializer(serializers.ModelSerializer):
    """
    """
    instance = serializers.SlugRelatedField(slug_field='provider_alias')
    status = serializers.CharField(default="pending")
    parent_machine = serializers.SlugRelatedField(slug_field='identifier',
                                                  read_only=True)

    sys = serializers.CharField(default="", source='iplant_sys_files',
                                required=False)
    software = serializers.CharField(default="No software listed",
                                     source='installed_software',
                                     required=False)
    exclude_files = serializers.CharField(default="", required=False)
    shared_with = serializers.CharField(source="access_list", required=False)

    name = serializers.CharField(source='new_machine_name')
    provider = serializers.PrimaryKeyRelatedField(
        source='new_machine_provider')
    owner = serializers.SlugRelatedField(slug_field='username',
                                         source='new_machine_owner')
    vis = serializers.CharField(source='new_machine_visibility')
    description = serializers.CharField(source='new_machine_description',
                                        required=False)
    tags = serializers.CharField(source='new_machine_tags', required=False)
    new_machine = serializers.SlugRelatedField(slug_field='identifier',
            required=False)

    class Meta:
        model = MachineRequest
        fields = ('id', 'instance', 'status', 'name', 'owner', 'provider',
                  'vis', 'description', 'tags', 'sys', 'software',
                  'shared_with', 'new_machine')


class MaintenanceRecordSerializer(serializers.ModelSerializer):
    provider_id = serializers.Field(source='provider.id')

    class Meta:
        model = MaintenanceRecord
        exclude = ('provider',)


class IdentityDetailSerializer(serializers.ModelSerializer):
    created_by = serializers.CharField(source='creator_name')
    quota = serializers.Field(source='get_quota_dict')
    provider_id = serializers.Field(source='provider.id')

    class Meta:
        model = Identity
        exclude = ('credentials', 'created_by', 'provider')

class AtmoUserSerializer(serializers.ModelSerializer):
    selected_identity = IdentityRelatedField(source='select_identity')

    def validate_selected_identity(self, attrs, source):
        """
        Check that profile is an identitymember & providermember
        Returns the dict of attrs
        """
        #Short-circut if source (identity) not in attrs
        logger.debug(attrs)
        logger.debug(source)
        if 'selected_identity' not in attrs:
            return attrs
        user = self.object.user
        logger.info("Validating identity for %s" % user)
        selected_identity = attrs['selected_identity']
        logger.debug(selected_identity)
        groups = user.group_set.all()
        for g in groups:
            for id_member in g.identitymembership_set.all():
                if id_member.identity == selected_identity:
                    logger.info("Saving new identity:%s" % selected_identity)
                    user.selected_identity = selected_identity
                    user.save()
                    return attrs
        raise serializers.ValidationError("User is not a member of"
                                          "selected_identity: %s"
                                          % selected_identity)


    class Meta:
        model = AtmosphereUser
        exclude = ('id','password')

class ProfileSerializer(serializers.ModelSerializer):
    """
    """
    #TODO:Need to validate provider/identity membership on id change
    username = serializers.CharField(read_only=True, source='user.username')
    email = serializers.CharField(read_only=True, source='email_hash')
    groups = serializers.CharField(read_only=True, source='user.groups.all')
    is_staff = serializers.BooleanField(source='user.is_staff')
    is_superuser = serializers.BooleanField(source='user.is_superuser')
    selected_identity = IdentityRelatedField(source='user.select_identity')

    class Meta:
        model = UserProfile
        exclude = ('id',)


class ProviderMachineSerializer(serializers.ModelSerializer):
    #R/O Fields first!
    alias = serializers.CharField(read_only=True, source='identifier')
    alias_hash = serializers.CharField(read_only=True, source='hash_alias')
    created_by = serializers.CharField(read_only=True,
                                       source='application.created_by.username')
    icon = serializers.CharField(read_only=True, source='icon_url')
    private = serializers.CharField(read_only=True, source='application.private')
    architecture = serializers.CharField(read_only=True,
                                         source='esh_architecture')
    ownerid = serializers.CharField(read_only=True, source='esh_ownerid')
    state = serializers.CharField(read_only=True, source='esh_state')
    scores = serializers.SerializerMethodField('get_scores')
    #Writeable fields
    name = serializers.CharField(source='application.name')
    tags = serializers.CharField(source='application.tags.all')
    description = serializers.CharField(source='application.description')
    start_date = serializers.CharField(source='start_date')
    end_date = serializers.CharField(source='end_date',
                                     required=False, read_only=True)
    featured = serializers.BooleanField(source='application.featured')
    version = serializers.CharField(source='version')

    def __init__(self, *args, **kwargs):
        self.request_user = kwargs.pop('request_user',None)
        super(ProviderMachineSerializer, self).__init__(*args, **kwargs)

    def get_scores(self, pm):
        app = pm.application
        scores = app.get_scores()
        update_dict = {
                "has_voted": False,
                "vote_cast": None
                }
        if not self.request_user:
            scores.update(update_dict)
            return scores
        last_vote = ApplicationScore.last_vote(app, self.request_user)
        if last_vote:
            update_dict["has_voted"] = True
            update_dict["vote_cast"] = last_vote.get_vote_name()
        scores.update(update_dict)
        return scores

    class Meta:
        model = ProviderMachine
        exclude = ('id', 'provider', 'application', 'identity')


class PaginatedProviderMachineSerializer(pagination.PaginationSerializer):
    """
    Serializes page objects of ProviderMachine querysets.
    """
    class Meta:
        object_serializer_class = ProviderMachineSerializer


class GroupSerializer(serializers.ModelSerializer):
    identities = serializers.SerializerMethodField('get_identities')

    class Meta:
        model = Group
        exclude = ('id', 'providers')

    def get_identities(self, group):
        identities = group.identities.all()
        return map(lambda i:
                   {"id": i.id, "provider_id": i.provider_id},
                   identities)


class VolumeSerializer(serializers.ModelSerializer):
    status = serializers.CharField(read_only=True, source='esh_status')
    attach_data = serializers.Field(source='esh_attach_data')
    identity = CleanedIdentitySerializer(source="created_by_identity")
    projects = ProjectsField()

    def __init__(self, *args, **kwargs):
        user = get_context_user(self, kwargs)
        self.request_user = user
        super(VolumeSerializer, self).__init__(*args, **kwargs)

    class Meta:
        model = Volume
        exclude = ('id', 'created_by_identity', 'end_date')


class ProjectSerializer(serializers.ModelSerializer):
    # These fields are READ-ONLY!
    owner = serializers.Field(source="owner.username")
    applications = serializers.SerializerMethodField('get_user_applications')
    instances = serializers.SerializerMethodField('get_user_instances')
    volumes = serializers.SerializerMethodField('get_user_volumes')

    def get_user_applications(self, project):
        return [ApplicationSerializer(item,context={'user':self.context.get('user')}).data for item in project.applications.all()]
    def get_user_instances(self, project):
        return [InstanceSerializer(item,context={'user':self.context.get('user')}).data for item in project.instances.all()]
    def get_user_volumes(self, project):
        return [VolumeSerializer(item, context={'user':self.context.get('user')}).data for item in project.volumes.all()]


    def __init__(self, *args, **kwargs):
        user = get_context_user(self, kwargs)
        super(ProjectSerializer, self).__init__(*args, **kwargs)


    class Meta:
        model = Project

class ProviderSizeSerializer(serializers.ModelSerializer):
    occupancy = serializers.CharField(read_only=True, source='esh_occupancy')
    total = serializers.CharField(read_only=True, source='esh_total')
    remaining = serializers.CharField(read_only=True, source='esh_remaining')
    active = serializers.BooleanField(read_only=True, source="active")

    class Meta:
        model = Size
        exclude = ('id', 'start_date', 'end_date')


class StepSerializer(serializers.ModelSerializer):
    alias = serializers.CharField(read_only=True, source='alias')
    name = serializers.CharField()
    script = serializers.CharField()
    exit_code = serializers.IntegerField(read_only=True,
                                         source='exit_code')
    instance_alias = InstanceRelatedField(source='instance.provider_alias')
    created_by = serializers.SlugRelatedField(slug_field='username',
                                              source='created_by',
                                              read_only=True)
    start_date = serializers.DateTimeField(read_only=True)
    end_date = serializers.DateTimeField(read_only=True)

    class Meta:
        model = Step
        exclude = ('id', 'instance', 'created_by_identity')


class ProviderTypeSerializer(serializers.ModelSerializer):
    class Meta:
        model = ProviderType


class TagSerializer(serializers.ModelSerializer):
    user = serializers.SlugRelatedField(slug_field='username')
    description = serializers.CharField(required=False)

    class Meta:
        model = Tag<|MERGE_RESOLUTION|>--- conflicted
+++ resolved
@@ -204,13 +204,6 @@
             into[field_name] = Instance.objects.get(provider_alias=value).provider_alias
         except Instance.DoesNotExist:
             into[field_name] = None
-<<<<<<< HEAD
-
-"""
-Serializers below this line
-"""
-=======
->>>>>>> e1129fba
 
 """
 Serializers below this line
