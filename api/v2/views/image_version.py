--- conflicted
+++ resolved
@@ -29,12 +29,9 @@
         id__in=version_ids)
     return admin_list
 
-<<<<<<< HEAD
 class ImageFilter(django_filters.FilterSet):
     image_id = django_filters.CharFilter('application__id')
     created_by = django_filters.CharFilter('application__created_by__username')
-=======
->>>>>>> 1eb2f544
 
 class ImageVersionViewSet(AuthOptionalViewSet):
 
