from django.contrib.auth.models import AnonymousUser

from api.v2.serializers.details import AllocationSerializer
from api.v2.views.base import AuthViewSet
from api.v2.views.mixins import MultipleFieldLookup
from api.permissions import CanEditOrReadOnly
from core.models import Allocation


class AllocationViewSet(MultipleFieldLookup, AuthViewSet):

    """
    API endpoint that allows providers to be viewed or edited.
    NOTE: we have *INTENTIONALLY* left out the ability to *UPDATE* or *DELETE* a allocation.
    This can have *disasterous cascade issues* on other fields. DONT DELETE or UPDATE allocation!
    """
    lookup_fields = ("id", "uuid")
    queryset = Allocation.objects.all()
    serializer_class = AllocationSerializer
<<<<<<< HEAD
    http_method_names = ['post', 'get', 'head', 'options', 'trace']
=======
    permission_classes = (
        CanEditOrReadOnly,
    )
    http_method_names = ['get', 'post', 'head', 'options', 'trace']

    def get_queryset(self):
        """
        Filter allocations current user.
        """
        user = self.request.user
        if type(user) == AnonymousUser or not user.is_staff:
            return Allocation.objects.none()
>>>>>>> 5bc37689
<|MERGE_RESOLUTION|>--- conflicted
+++ resolved
@@ -17,9 +17,6 @@
     lookup_fields = ("id", "uuid")
     queryset = Allocation.objects.all()
     serializer_class = AllocationSerializer
-<<<<<<< HEAD
-    http_method_names = ['post', 'get', 'head', 'options', 'trace']
-=======
     permission_classes = (
         CanEditOrReadOnly,
     )
@@ -31,5 +28,4 @@
         """
         user = self.request.user
         if type(user) == AnonymousUser or not user.is_staff:
-            return Allocation.objects.none()
->>>>>>> 5bc37689
+            return Allocation.objects.none()