--- conflicted
+++ resolved
@@ -142,15 +142,8 @@
                 % identity_id
             )
             raise exceptions.ParseError(detail=message)
-<<<<<<< HEAD
-        except Exception:
-            message = {
-                "An error was encoutered when submitting the request."
-            }
-=======
         except Exception as e:
             message = str(e)
->>>>>>> 06330e7b
             raise exceptions.ParseError(detail=message)
 
     @unresolved_requests_only
