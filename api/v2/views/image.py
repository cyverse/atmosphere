from django.contrib.auth.models import AnonymousUser

from core.models import Application as Image
from core.models import AtmosphereUser, AccountProvider
from core.query import only_current, only_current_apps

from api import permissions
from api.v2.serializers.details import ImageSerializer
from api.v2.views.base import AuthOptionalViewSet
from api.v2.views.mixins import MultipleFieldLookup


def get_admin_images(request_user):
    # Final query for admins/staff images
    provider_id_list = request_user.identity_set.values_list('provider',
                                                             flat=True)
    # TODO: This 'just works' and is probably very slow... Better way?
    account_providers_list = AccountProvider.objects.filter(
        provider__id__in=provider_id_list)
    admin_users = [ap.identity.created_by for ap in account_providers_list]
    image_ids = []
    for user in admin_users:
        image_ids.extend(
            user.application_set.values_list('id', flat=True))
    admin_list = Image.objects.filter(
        only_current_apps(),
        id__in=image_ids)
    return admin_list


class ImageViewSet(MultipleFieldLookup, AuthOptionalViewSet):

    """
    API endpoint that allows images to be viewed or edited.
    """
    lookup_fields = ("id", "uuid")

    http_method_names = ['get', 'put', 'patch', 'head', 'options', 'trace']

    filter_fields = ('created_by__username', 'tags__name')
<<<<<<< HEAD
    lookup_fields = ("id", "uuid")
    search_fields = ('id', 'name', 'versions__change_log', 'tags__name',
                     'tags__description', 'created_by__username')
    http_method_names = ['get', 'head', 'options', 'trace', 'patch']
    permission_classes = (permissions.InMaintenance,
                          permissions.ApiAuthOptional,
                          permissions.CanEditOrReadOnly,
                          permissions.ApplicationMemberOrReadOnly)

    serializer_class = ImageSerializer
=======

    permission_classes = (permissions.InMaintenance,
                          permissions.ApiAuthOptional,
                          permissions.CanEditOrReadOnly,
                          permissions.ApplicationMemberOrReadOnly)

    serializer_class = ImageSerializer

    search_fields = ('id', 'name', 'versions__change_log', 'tags__name',
                     'tags__description', 'created_by__username')
>>>>>>> d88f373b

    def get_queryset(self):
        request_user = self.request.user
        public_image_set = Image.objects.filter(
            only_current(), private=False).order_by('-start_date')
        if isinstance(request_user, AnonymousUser):
            # Anonymous users can only see PUBLIC applications
            # (& their respective images on PUBLIC providers)
            # that have not been end dated by Owner/Admin.
            return public_image_set
        elif isinstance(request_user, AtmosphereUser):
            # All my images (Regardless of 'end dates' or public/private
            my_images = request_user.application_set.all()

            # Non-end dated machines that have
            # been EXPLICITLY shared with me
            member_ids = request_user.group_set.values_list('id', flat=True)
            privately_shared = Image.objects.filter(
                only_current_apps(),
                versions__machines__members__id__in=member_ids)
            if not request_user.is_staff:
                admin_list = Image.objects.none()
            else:
                admin_list = get_admin_images(request_user)

            return (public_image_set | my_images |
                    privately_shared | admin_list).distinct()
        else:
            return Image.objects.none()<|MERGE_RESOLUTION|>--- conflicted
+++ resolved
@@ -38,18 +38,6 @@
     http_method_names = ['get', 'put', 'patch', 'head', 'options', 'trace']
 
     filter_fields = ('created_by__username', 'tags__name')
-<<<<<<< HEAD
-    lookup_fields = ("id", "uuid")
-    search_fields = ('id', 'name', 'versions__change_log', 'tags__name',
-                     'tags__description', 'created_by__username')
-    http_method_names = ['get', 'head', 'options', 'trace', 'patch']
-    permission_classes = (permissions.InMaintenance,
-                          permissions.ApiAuthOptional,
-                          permissions.CanEditOrReadOnly,
-                          permissions.ApplicationMemberOrReadOnly)
-
-    serializer_class = ImageSerializer
-=======
 
     permission_classes = (permissions.InMaintenance,
                           permissions.ApiAuthOptional,
@@ -60,7 +48,6 @@
 
     search_fields = ('id', 'name', 'versions__change_log', 'tags__name',
                      'tags__description', 'created_by__username')
->>>>>>> d88f373b
 
     def get_queryset(self):
         request_user = self.request.user
