--- conflicted
+++ resolved
@@ -8,14 +8,7 @@
 from rest_framework import status
 
 from core.models import AccountProvider
-<<<<<<< HEAD
 from core.models.machine import ProviderMachine, find_provider_machine, update_provider_machine_metadata
-=======
-from core.models.machine import (
-    ProviderMachine, find_provider_machine,
-    update_provider_machine
-)
->>>>>>> 482b32dc
 from core.query import (
     only_current_source, only_public_providers,
     user_provider_machine_set, in_provider_list
@@ -121,14 +114,7 @@
                 only_current_source(),
                 members__in=request_user.group_set.values('id'))
             # NOTE: Showing 'my pms' EVEN if they are end-dated.
-<<<<<<< HEAD
             my_set = ProviderMachine.objects.filter(user_provider_machine_set(request_user))
-=======
-            my_set = ProviderMachine.objects.filter(
-                Q(instance_source__provider_id__in=request_user.provider_ids()) |
-                Q(application_version__application__created_by=request_user) |
-                Q(instance_source__created_by=request_user))
->>>>>>> 482b32dc
             if request_user.is_staff:
                 admin_set = get_admin_machines(request_user)
             else:
