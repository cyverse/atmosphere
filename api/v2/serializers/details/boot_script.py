import django_filters

from rest_framework import serializers

from core.models.boot_script import BootScript, ScriptType
from core.models.user import AtmosphereUser
from api.v2.serializers.fields.base import UUIDHyperlinkedIdentityField


class StrategyCharField(serializers.CharField):
    """
    This CharField converts 'string' API representations to boolean model representation
    """

    def to_internal_value(self, data):
        """
        For now, only two strategies, controlled by boolean.
        This may change as we expand..
        """
        data = data.lower()
        if data == 'once':
            return False
        elif data == 'always':
            return True
        raise serializers.ValidationError(
            "Unexpected strategy value (%s) Expected: ['once', 'always']" % data)

    def to_representation(self, value):
        as_string = "once"
        if value == True:
            as_string = "always"
        return super(StrategyCharField, self).to_representation(as_string)

class BootScriptSerializer(serializers.HyperlinkedModelSerializer):
    created_by = serializers.SlugRelatedField(
        slug_field='username', queryset=AtmosphereUser.objects.all(),
<<<<<<< HEAD
=======
        required=False
>>>>>>> 56fa1763
    )
    text = serializers.CharField(source='script_text')
    strategy = StrategyCharField(source='run_every_deploy')
    type = serializers.SlugRelatedField(
        source='script_type',
        slug_field='name',
        queryset=ScriptType.objects.all())
    url = UUIDHyperlinkedIdentityField(
        view_name='api:v2:bootscript-detail',
    )

<<<<<<< HEAD
    def is_valid(self, raise_exception=False):
        """
        """
        raw_type = self.initial_data.get("type", "")
        if raw_type:
            raw_type = raw_type.lower()
        if 'raw text' in raw_type:
            ScriptType.objects.get_or_create(name="Raw Text")
        elif 'url' in raw_type:
            ScriptType.objects.get_or_create(name="URL")

        if 'created_by' not in self.initial_data:
=======
    def create(self, validated_data):
        if 'created_by' not in validated_data:
>>>>>>> 56fa1763
            request = self.context.get('request')
            if request and request.user:
                self.initial_data['created_by'] = request.user
        return super(BootScriptSerializer, self).is_valid(
                raise_exception=raise_exception)

    class Meta:
        model = BootScript
        fields = ('id', 'url', 'uuid', 'created_by', 'title', 'text', 'type', 'strategy')<|MERGE_RESOLUTION|>--- conflicted
+++ resolved
@@ -34,10 +34,7 @@
 class BootScriptSerializer(serializers.HyperlinkedModelSerializer):
     created_by = serializers.SlugRelatedField(
         slug_field='username', queryset=AtmosphereUser.objects.all(),
-<<<<<<< HEAD
-=======
         required=False
->>>>>>> 56fa1763
     )
     text = serializers.CharField(source='script_text')
     strategy = StrategyCharField(source='run_every_deploy')
@@ -49,7 +46,6 @@
         view_name='api:v2:bootscript-detail',
     )
 
-<<<<<<< HEAD
     def is_valid(self, raise_exception=False):
         """
         """
@@ -62,10 +58,6 @@
             ScriptType.objects.get_or_create(name="URL")
 
         if 'created_by' not in self.initial_data:
-=======
-    def create(self, validated_data):
-        if 'created_by' not in validated_data:
->>>>>>> 56fa1763
             request = self.context.get('request')
             if request and request.user:
                 self.initial_data['created_by'] = request.user
