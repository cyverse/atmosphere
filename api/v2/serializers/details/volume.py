from core.models import Volume
from rest_framework import serializers
from api.v2.serializers.summaries import (
    ProviderSummarySerializer,
    UserSummarySerializer,
    IdentitySummarySerializer
)


class VolumeSerializer(serializers.HyperlinkedModelSerializer):
    provider = ProviderSummarySerializer(source='instance_source.provider')
    identity = IdentitySummarySerializer(source='instance_source.created_by_identity')
    user = UserSummarySerializer(source='instance_source.created_by')
    start_date = serializers.DateTimeField(source='instance_source.start_date')
    end_date = serializers.DateTimeField(source='instance_source.end_date')
    projects = serializers.PrimaryKeyRelatedField(many=True, read_only=True)
    uuid = serializers.CharField(source='instance_source.identifier')

    class Meta:
        model = Volume
<<<<<<< HEAD
        view_name = 'api_v2:volume-detail'
        fields = ('id', 'uuid', 'url', 'name', 'size', 'user', 'provider', 'identity', 'projects', 'start_date', 'end_date')

    def update(self, instance, validated_data):
        if 'instance_source' in validated_data:
            source = instance.instance_source
            source_data = validated_data.pop('instance_source')
            for key, val in source_data.items():
                setattr(source, key, val)
            source.save()
        for (key, val) in validated_data.items():
            setattr(instance, key, val)
        instance.save()
        return instance
=======
        view_name = 'api:v2:volume-detail'
        fields = ('id', 'uuid', 'url', 'name', 'size', 'user', 'provider', 'identity', 'projects', 'start_date', 'end_date')
>>>>>>> c7f3e722
<|MERGE_RESOLUTION|>--- conflicted
+++ resolved
@@ -18,8 +18,7 @@
 
     class Meta:
         model = Volume
-<<<<<<< HEAD
-        view_name = 'api_v2:volume-detail'
+        view_name = 'api:v2:volume-detail'
         fields = ('id', 'uuid', 'url', 'name', 'size', 'user', 'provider', 'identity', 'projects', 'start_date', 'end_date')
 
     def update(self, instance, validated_data):
@@ -32,8 +31,4 @@
         for (key, val) in validated_data.items():
             setattr(instance, key, val)
         instance.save()
-        return instance
-=======
-        view_name = 'api:v2:volume-detail'
-        fields = ('id', 'uuid', 'url', 'name', 'size', 'user', 'provider', 'identity', 'projects', 'start_date', 'end_date')
->>>>>>> c7f3e722
+        return instance