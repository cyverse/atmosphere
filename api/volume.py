"""
Atmosphere service volume
"""
from django.utils.timezone import datetime

from rest_framework.views import APIView
from rest_framework.response import Response
from rest_framework import status

from rtwo.exceptions import ConnectionFailure
from libcloud.common.types import InvalidCredsError, MalformedResponseError

from threepio import logger

from core.models.identity import Identity
from core.models.instance import convert_esh_instance
from core.models.provider import AccountProvider
from core.models.volume import convert_esh_volume
from core.models.volume import Volume as CoreVolume

from service.cache import get_cached_volumes
from service.driver import prepare_driver
from service.exceptions import OverQuotaError
from service.volume import create_volume, boot_volume

from api import failure_response, invalid_creds, connection_failure,\
                malformed_response
from api.permissions import ApiAuthRequired
from api.serializers import VolumeSerializer, InstanceSerializer


class VolumeSnapshot(APIView):
    """
    Initialize and view volume snapshots
    """
    permission_classes = (ApiAuthRequired,)

    def get(self, request, provider_uuid, identity_uuid):
        """
        """
        esh_driver = prepare_driver(request, provider_uuid, identity_uuid)
        if not esh_driver:
<<<<<<< HEAD
            return invalid_creds(provider_uuid, identity_uuid)
        esh_snapshots = esh_driver._connection.ex_list_snapshots()
=======
            return invalid_creds(provider_id, identity_id)
        try:
            esh_snapshots = esh_driver._connection.ex_list_snapshots()
        except MalformedResponseError:
            return malformed_response(provider_id, identity_id)
        except InvalidCredsError:
            return invalid_creds(provider_id, identity_id)
>>>>>>> 8b7f1fe4
        snapshot_data = []
        for ss in esh_snapshots:
            snapshot_data.append({
                'id': ss.id,
                'name': ss.extra['name'],
                'size': ss.size,
                'description': ss.extra['description'],
                'created': ss.extra['created'],
                'status': ss.extra['status'],
                'volume_id': ss.extra['volume_id'], })

        response = Response(snapshot_data)
        return response

    def post(self, request, provider_uuid, identity_uuid):
        """
        Updates DB values for volume
        """
        user = request.user
        data = request.DATA

        missing_keys = valid_snapshot_post_data(data)
        if missing_keys:
            return keys_not_found(missing_keys)
        #Required
        size = data.get('size')
        volume_id = data.get('volume_id')
        display_name = data.get('display_name')
        #Optional
        description = data.get('description')
        metadata = data.get('metadata')
        snapshot_id = data.get('snapshot_id')

        #STEP 0 - Existence tests
        esh_driver = prepare_driver(request, provider_uuid, identity_uuid)
        if not esh_driver:
            return invalid_creds(provider_uuid, identity_uuid)
        esh_volume = esh_driver.get_volume(volume_id)
        #TODO: Put quota tests at the TOP so we dont over-create resources!
        #STEP 1 - Reuse/Create snapshot
        if snapshot_id:
            snapshot = esh_driver._connection.get_snapshot(snapshot_id)
            if not snapshot:
                return failure_response(
                    status.HTTP_400_BAD_REQUEST,
                    "Snapshot %s not found. Process aborted."
                    % snapshot_id)
        else:
            #Normal flow, create a snapshot from the volume
            if not esh_volume:
                return volume_not_found(volume_id)
            if esh_volume.extra['status'].lower() != 'available':
                return failure_response(
                    status.HTTP_400_BAD_REQUEST,
                    "Volume status must be 'available'. "
                    "Did you detach the volume?")

            snapshot = esh_driver._connection.ex_create_snapshot(
                esh_volume, display_name, description)
            if not snapshot:
                return failure_response(
                    status.HTTP_400_BAD_REQUEST,
                    "Snapshot not created. Process aborted.")
        #STEP 2 - Create volume from snapshot
        try:
            success, esh_volume = create_volume(esh_driver, identity_uuid,
                                                display_name, size,
                                                description, metadata,
                                                snapshot=snapshot)
            if not success:
                return failure_response(
                    status.HTTP_500_INTERNAL_SERVER_ERROR,
                    'Volume creation failed. Contact support')
            # Volume creation succeeded
            core_volume = convert_esh_volume(esh_volume, provider_uuid,
                                             identity_uuid, user)
            serialized_data = VolumeSerializer(
                core_volume,
                context={'request': request}).data
            return Response(serialized_data, status=status.HTTP_201_CREATED)
        except OverQuotaError, oqe:
            return over_quota(oqe)
        except ConnectionFailure:
            return connection_failure(provider_uuid, identity_uuid)
        except InvalidCredsError:
            return invalid_creds(provider_uuid, identity_uuid)


class VolumeSnapshotDetail(APIView):
    """Details of specific volume on Identity."""
    permission_classes = (ApiAuthRequired,)

    def get(self, request, provider_uuid, identity_uuid, snapshot_id):
        """
        """
        esh_driver = prepare_driver(request, provider_uuid, identity_uuid)
        if not esh_driver:
            return invalid_creds(provider_uuid, identity_uuid)
        snapshot = esh_driver._connection.get_snapshot(snapshot_id)
        if not snapshot:
            return snapshot_not_found(snapshot_id)
        response = Response(snapshot)
        return response

    def delete(self, request, provider_uuid, identity_uuid, snapshot_id):
        """
        Destroys the volume and updates the DB
        """
        #Ensure volume exists
        esh_driver = prepare_driver(request, provider_uuid, identity_uuid)
        if not esh_driver:
            return invalid_creds(provider_uuid, identity_uuid)
        snapshot = esh_driver._connection.get_snapshot(snapshot_id)
        if not snapshot:
            return snapshot_not_found(snapshot_id)
        delete_success = esh_driver._connection.ex_delete_snapshot(snapshot)
        #NOTE: Always false until icehouse...
        #if not delete_success:
        #    return failure_response(
        #        status.HTTP_400_BAD_REQUEST,
        #        "Failed to delete snapshot %s. Please try again later."
        #        % snapshot_id)
        return Response(status=status.HTTP_204_NO_CONTENT)


class VolumeList(APIView):
    """List all volumes on Identity"""

    permission_classes = (ApiAuthRequired,)

    def get(self, request, provider_uuid, identity_uuid):
        """
        Retrieves list of volumes and updates the DB
        """
        user = request.user
        esh_driver = prepare_driver(request, provider_uuid, identity_uuid)
        if not esh_driver:
            return invalid_creds(provider_uuid, identity_uuid)
        volume_list_method = esh_driver.list_volumes

        if AccountProvider.objects.filter(identity__uuid=identity_uuid):
            # Instance list method changes when using the OPENSTACK provider
            volume_list_method = esh_driver.list_all_volumes
        try:
            esh_volume_list = volume_list_method()
        except MalformedResponseError:
            return malformed_response(provider_id, identity_id)
        except InvalidCredsError:
            return invalid_creds(provider_id, identity_id)

        core_volume_list = [convert_esh_volume(volume, provider_uuid,
                                               identity_uuid, user)
                            for volume in esh_volume_list]
        serializer = VolumeSerializer(core_volume_list,
                                      context={'request': request}, many=True)
        response = Response(serializer.data)
        return response

    def post(self, request, provider_uuid, identity_uuid):
        """
        Creates a new volume and adds it to the DB
        """
        user = request.user
        driver = prepare_driver(request, provider_uuid, identity_uuid)
        if not driver:
            return invalid_creds(provider_uuid, identity_uuid)
        data = request.DATA
        missing_keys = valid_create_data(data)
        if missing_keys:
            return keys_not_found(missing_keys)
        #Pass arguments
        name = data.get('name')
        size = data.get('size')
        #Optional fields
        description = data.get('description')
        image_id = data.get('image')
        if image_id:
            image = driver.get_machine(image_id)
            image_size = image._connection.get_size(image._image)
            if int(size) > image_size + 4:
                return failure_response(
                    status.HTTP_400_BAD_REQUEST,
                    "Volumes created from images cannot exceed "
                    "more than 4GB greater than the size of "
                    "the image: %s GB" % image_size)
        else:
            image = None
        snapshot_id = data.get('snapshot')
        if snapshot_id:
            snapshot = driver._connection.ex_get_snapshot(image_id)
        else:
            snapshot = None
        try:
            success, esh_volume = create_volume(driver, identity_uuid,
                                                name, size, description,
                                                snapshot=snapshot, image=image)
        except OverQuotaError, oqe:
            return over_quota(oqe)
        except ConnectionFailure:
<<<<<<< HEAD
            return connection_failure(provider_uuid, identity_uuid)
=======
            return connection_failure(provider_id, identity_id)
        except MalformedResponseError:
            return malformed_response(provider_id, identity_id)
>>>>>>> 8b7f1fe4
        except InvalidCredsError:
            return invalid_creds(provider_uuid, identity_uuid)
        if not success:
            return failure_response(
                status.HTTP_500_INTERNAL_SERVER_ERROR,
                'Volume creation failed. Contact support')
        # Volume creation succeeded
        core_volume = convert_esh_volume(esh_volume, provider_uuid,
                                         identity_uuid, user)
        serialized_data = VolumeSerializer(core_volume,
                                           context={'request': request}).data
        return Response(serialized_data, status=status.HTTP_201_CREATED)


class Volume(APIView):
    """Details of specific volume on Identity."""
    permission_classes = (ApiAuthRequired,)

    def get(self, request, provider_uuid, identity_uuid, volume_id):
        """
        """
        user = request.user
        esh_driver = prepare_driver(request, provider_uuid, identity_uuid)
        if not esh_driver:
            return invalid_creds(provider_uuid, identity_uuid)
        esh_volume = esh_driver.get_volume(volume_id)
        if not esh_volume:
            try:
                core_volume = CoreVolume.objects.get(
                    alias=volume_id,
                    provider__uuid=provider_uuid)
                core_volume.end_date = datetime.now()
                core_volume.save()
            except CoreVolume.DoesNotExist:
                pass
            return volume_not_found(volume_id)
        core_volume = convert_esh_volume(esh_volume, provider_uuid,
                                         identity_uuid, user)
        serialized_data = VolumeSerializer(core_volume,
                                           context={'request': request}).data
        response = Response(serialized_data)
        return response

    def patch(self, request, provider_uuid, identity_uuid, volume_id):
        """
        Updates DB values for volume
        """
        user = request.user
        data = request.DATA
        #Ensure volume exists
        esh_driver = prepare_driver(request, provider_uuid, identity_uuid)
        if not esh_driver:
            return invalid_creds(provider_uuid, identity_uuid)
        esh_volume = esh_driver.get_volume(volume_id)
        if not esh_volume:
            return volume_not_found(volume_id)
        core_volume = convert_esh_volume(esh_volume, provider_uuid,
                                         identity_uuid, user)
        serializer = VolumeSerializer(core_volume, data=data,
                                      context={'request': request},
                                      partial=True)
        if serializer.is_valid():
            serializer.save()
            response = Response(serializer.data)
            return response
        else:
            return failure_response(
                status.HTTP_400_BAD_REQUEST,
                serializer.errors)

    def put(self, request, provider_uuid, identity_uuid, volume_id):
        """
        Updates DB values for volume
        """
        user = request.user
        data = request.DATA
        #Ensure volume exists
        esh_driver = prepare_driver(request, provider_uuid, identity_uuid)
        if not esh_driver:
            return invalid_creds(provider_uuid, identity_uuid)
        esh_volume = esh_driver.get_volume(volume_id)
        if not esh_volume:
            return volume_not_found(volume_id)
        core_volume = convert_esh_volume(esh_volume, provider_uuid,
                                         identity_uuid, user)
        serializer = VolumeSerializer(core_volume, data=data,
                                      context={'request': request})
        if serializer.is_valid():
            serializer.save()
            response = Response(serializer.data)
            return response
        else:
            failure_response(
                status.HTTP_400_BAD_REQUEST,
                serializer.errors)

    def delete(self, request, provider_uuid, identity_uuid, volume_id):
        """
        Destroys the volume and updates the DB
        """
        user = request.user
        #Ensure volume exists
        esh_driver = prepare_driver(request, provider_uuid, identity_uuid)
        if not esh_driver:
            return invalid_creds(provider_uuid, identity_uuid)
        esh_volume = esh_driver.get_volume(volume_id)
        if not esh_volume:
            return volume_not_found(volume_id)
        core_volume = convert_esh_volume(esh_volume, provider_uuid,
                                         identity_uuid, user)
        #Delete the object, update the DB
        esh_driver.destroy_volume(esh_volume)
        core_volume.end_date_all()
        #Return the object
        serialized_data = VolumeSerializer(core_volume,
                                           context={'request': request}).data
        response = Response(serialized_data)
        return response


class BootVolume(APIView):
    """Launch an instance using this volume as the source"""
    permission_classes = (ApiAuthRequired,)

    def _select_source(self, esh_driver, data):
        source_id = source_type = get_source = None
        if 'image_id' in data:
            source_type = "image"
            source_id = data.pop('image_id')
            get_source = esh_driver.get_machine
        elif 'snapshot_id' in data:
            source_type = "snapshot"
            source_id = data.pop('snapshot_id')
            get_source = esh_driver._connection.ex_get_snapshot
        elif 'volume_id' in data:
            source_type = "volume"
            source_id = data.pop('volume_id')
        else:
            source_type = "volume"
            source_id = data.pop('volume_id')
            get_source = esh_driver.get_volume
        return (source_type, get_source, source_id)

    def post(self, request, provider_uuid, identity_uuid, volume_id=None):
        user = request.user
        data = request.DATA

        missing_keys = valid_launch_data(data)
        if missing_keys:
            return keys_not_found(missing_keys)

        esh_driver = prepare_driver(request, provider_uuid, identity_uuid)
        if not esh_driver:
            return invalid_creds(provider_uuid, identity_uuid)

        source = None
        name = data.pop('name')
        size_id = data.pop('size')

        (source_type, get_source, source_id) = self._select_source(esh_driver,
                                                                   data)
        if not get_source:
            return failure_response(
                status.HTTP_400_BAD_REQUEST,
                'Source could not be acquired. Did you send: ['
                'snapshot_id/volume_id/image_id] ?')
        source = get_source(source_id)
        if not source:
            return failure_response(
                status.HTTP_404_NOT_FOUND,
                "%s %s does not exist"
                % (source_type.title(), source_id))
        size = esh_driver.get_size(size_id)
        if not size:
            return failure_response(
                status.HTTP_404_NOT_FOUND,
                "Size %s does not exist"
                % (size_id,))

        esh_instance = boot_volume(esh_driver, identity_uuid, name,
                                   size, source, source_type, **data)
        core_instance = convert_esh_instance(esh_driver, esh_instance,
                                             provider_uuid, identity_uuid, user)
        serialized_data = InstanceSerializer(core_instance,
                                             context={'request': request}).data
        response = Response(serialized_data)
        return response


def valid_launch_data(data):
    """
    Return any missing required post key names.
    """
    required = ['name', 'size']
    return [key for key in required
            #Key must exist and have a non-empty value.
            if key not in data
            or (type(data[key]) == str and len(data[key]) > 0)]


def valid_snapshot_post_data(data):
    """
    Return any missing required post key names.
    """
    required = ['display_name', 'volume_id', 'size']
    return [key for key in required
            #Key must exist and have a non-empty value.
            if key not in data
            or (type(data[key]) == str and len(data[key]) > 0)]


def valid_create_data(data):
    """
    Return any missing required post key names.
    """
    required = ['name', 'size']
    return [key for key in required
            #Key must exist and have a non-empty value.
            if key not in data
            or (type(data[key]) == str and len(data[key]) > 0)]


def keys_not_found(missing_keys):
    return failure_response(
        status.HTTP_400_BAD_REQUEST,
        'Missing required POST datavariables : %s' % missing_keys)


def snapshot_not_found(snapshot_id):
    return failure_response(
        status.HTTP_404_NOT_FOUND,
        'Snapshot %s does not exist' % snapshot_id)


def volume_not_found(volume_id):
    return failure_response(
        status.HTTP_404_NOT_FOUND,
        'Volume %s does not exist' % volume_id)


def over_quota(quota_exception):
    return failure_response(
        status.HTTP_413_REQUEST_ENTITY_TOO_LARGE,
        quota_exception.message)<|MERGE_RESOLUTION|>--- conflicted
+++ resolved
@@ -40,18 +40,13 @@
         """
         esh_driver = prepare_driver(request, provider_uuid, identity_uuid)
         if not esh_driver:
-<<<<<<< HEAD
-            return invalid_creds(provider_uuid, identity_uuid)
-        esh_snapshots = esh_driver._connection.ex_list_snapshots()
-=======
-            return invalid_creds(provider_id, identity_id)
+            return invalid_creds(provider_uuid, identity_uuid)
         try:
             esh_snapshots = esh_driver._connection.ex_list_snapshots()
         except MalformedResponseError:
-            return malformed_response(provider_id, identity_id)
+            return malformed_response(provider_uuid, identity_uuid)
         except InvalidCredsError:
-            return invalid_creds(provider_id, identity_id)
->>>>>>> 8b7f1fe4
+            return invalid_creds(provider_uuid, identity_uuid)
         snapshot_data = []
         for ss in esh_snapshots:
             snapshot_data.append({
@@ -251,13 +246,9 @@
         except OverQuotaError, oqe:
             return over_quota(oqe)
         except ConnectionFailure:
-<<<<<<< HEAD
             return connection_failure(provider_uuid, identity_uuid)
-=======
-            return connection_failure(provider_id, identity_id)
         except MalformedResponseError:
-            return malformed_response(provider_id, identity_id)
->>>>>>> 8b7f1fe4
+            return malformed_response(provider_uuid, identity_uuid)
         except InvalidCredsError:
             return invalid_creds(provider_uuid, identity_uuid)
         if not success:
