from django.core.paginator import Paginator,\
    PageNotAnInteger, EmptyPage
from django.contrib.auth.models import AnonymousUser

from rest_framework.views import APIView
from rest_framework.generics import ListAPIView
from rest_framework.response import Response
from rest_framework import status

from threepio import logger

from core.models import Application as CoreApplication
from core.models import Identity, Group
from core.models.post_boot import _save_scripts_to_application
from core.models.machine import update_application_owner
from core.models.application import visible_applications, public_applications

from service.search import search, CoreApplicationSearch

from api import failure_response
from api.pagination import OptionalPagination
from api.permissions import InMaintenance, ApiAuthOptional
from api.v1.serializers import ApplicationThresholdSerializer,\
    ApplicationSerializer


def _filter_applications(applications, user, params):
    # Filter the list based on query strings
    # DB Queryset modifications
    for filter_key, value in params.items():
        if 'start_date' == filter_key:
            applications = applications.filter(
                start_date__gt=value)
        elif 'end_date' == filter_key:
            applications = applications.filter(
                Q(end_date=None) |
                Q(end_date__lt=value))
        elif 'tag' == filter_key:
            applications = applications.filter(
                tags__name=value)
    # List comprehensions
    for filter_key, value in params.items():
        if 'featured' == filter_key:
            # Support for 'featured=true' and 'featured=false'
            featured = value.lower() == "true"
            if featured:
                applications = [a for a in applications if a.featured()]
            else:
                applications = [a for a in applications if not a.featured()]
        elif 'bookmark' == filter_key:
            if isinstance(user, AnonymousUser):
                return []
            bookmarked_apps = [bm.application for bm in user.bookmarks.all()]
            applications = [a for a in applications if a in bookmarked_apps]
    return applications


class ApplicationList(ListAPIView):

    """
        When this endpoint is called without authentication,
        a list of 'public' images is returned.
        When the endpoint is called with authentication,
        that list will include any private images the
        user is authorized to see.

        Applications are a set of one or more images that can
        be uniquely identified by a specific UUID, or more commonly, by Name,
        Description, or Tag(s).
    """

    serializer_class = ApplicationSerializer

    pagination_class = OptionalPagination

    permission_classes = (InMaintenance, ApiAuthOptional)

    filter_backends = ()

    def get_queryset(self):
        applications = public_applications()
        if self.request.user and not isinstance(
                self.request.user,
                AnonymousUser):
            my_apps = visible_applications(self.request.user)
            applications.extend(my_apps)
        return _filter_applications(applications,
                                    self.request.user,
                                    self.request.query_params)


class ApplicationThresholdDetail(APIView):

    """
        Applications are a set of one or more images that can
        be uniquely identified by a specific UUID, or more commonly, by Name,
        Description, or Tag(s).
    """

    permission_classes = (ApiAuthOptional,)

    def get(self, request, app_uuid, **kwargs):
        """
        Details of specific application's Threshold.
        Params:app_uuid -- Unique ID of Application

        """
        app = CoreApplication.objects.filter(uuid=app_uuid)
        if not app:
            return failure_response(status.HTTP_404_NOT_FOUND,
                                    "Application with uuid %s does not exist"
                                    % app_uuid)
        app = app[0]
        serialized_data = ApplicationThresholdSerializer(
            app.get_threshold(), context={'request': request}).data
        response = Response(serialized_data)
        return response

    def put(self, request, app_uuid, **kwargs):
        """
        Update specific application

        Params:app_uuid -- Unique ID of application
        """
        app = CoreApplication.objects.filter(uuid=app_uuid)
        if not app:
            return failure_response(status.HTTP_404_NOT_FOUND,
                                    "Application with uuid %s does not exist"
                                    % app_uuid)
        app = app[0]
        return self._update_threshold(request, app, **kwargs)

    def patch(self, request, app_uuid, **kwargs):
        """
        Update specific application

        Params:app_uuid -- Unique ID of application

        """
        app = CoreApplication.objects.filter(uuid=app_uuid)
        if not app:
            return failure_response(status.HTTP_404_NOT_FOUND,
                                    "Application with uuid %s does not exist"
                                    % app_uuid)
        app = app[0]
        return self._update_threshold(request, app, **kwargs)

    def delete(self, request, app_uuid, **kwargs):
        app = CoreApplication.objects.filter(uuid=app_uuid)
        if not app:
            return failure_response(status.HTTP_404_NOT_FOUND,
                                    "Application with uuid %s does not exist"
                                    % app_uuid)
        app = app[0]
        kwargs['delete'] = True
        return self._update_threshold(request, app, **kwargs)

    def _update_threshold(self, request, app, **kwargs):
        user = request.user
        data = request.DATA
        app_owner = app.created_by
        app_members = app.get_members()
        if user != app_owner and not Group.check_membership(user, app_members):
            return failure_response(status.HTTP_403_FORBIDDEN,
                                    "You are not the Application owner. "
                                    "This incident will be reported")
            # Or it wont.. Up to operations..
        if kwargs.get('delete'):
            threshold = app.get_threshold()
            if threshold:
                threshold.delete()
            serializer = ApplicationThresholdSerializer(
                app.get_threshold())
            return Response(serializer.data)
        partial_update = True if request.method == 'PATCH' else False
        serializer = ApplicationThresholdSerializer(
            app.threshold, data=data, context={'request': request},
            partial=partial_update)
        if serializer.is_valid():
            serializer.save()
            logger.info(serializer.data)
            return Response(serializer.data)
        return failure_response(
            status.HTTP_400_BAD_REQUEST,
            serializer.errors)


class Application(APIView):

    """
        Applications are a set of one or more images that can
        be uniquely identified by a specific UUID, or more commonly, by Name,
        Description, or Tag(s).
    """

    permission_classes = (ApiAuthOptional,)

    def get(self, request, app_uuid, **kwargs):
        """
        Details of specific application's Threshold.
        Params:app_uuid -- Unique ID of Application

        """
        app = CoreApplication.objects.filter(uuid=app_uuid)
        if not app:
            return failure_response(status.HTTP_404_NOT_FOUND,
                                    "Application with uuid %s does not exist"
                                    % app_uuid)
        app = app[0]
        serialized_data = ApplicationSerializer(
            app, context={'request': request}).data
        response = Response(serialized_data)
        return response

    def put(self, request, app_uuid, **kwargs):
        """
        Update specific application

        Params:app_uuid -- Unique ID of application
        """
        app = CoreApplication.objects.filter(uuid=app_uuid)
        if not app:
            return failure_response(status.HTTP_404_NOT_FOUND,
                                    "Application with uuid %s does not exist"
                                    % app_uuid)
        app = app[0]
        return self._update_application(request, app, **kwargs)

    def patch(self, request, app_uuid, **kwargs):
        """
        Update specific application

        Params:app_uuid -- Unique ID of application

        """
        app = CoreApplication.objects.filter(uuid=app_uuid)
        if not app:
            return failure_response(status.HTTP_404_NOT_FOUND,
                                    "Application with uuid %s does not exist"
                                    % app_uuid)
        app = app[0]
        return self._update_application(request, app, **kwargs)

    def _update_application(self, request, app, **kwargs):
        data = request.DATA
        user = request.user
        data = request.DATA
        app_owner = app.created_by
        app_members = app.get_members()
        if user != app_owner and not Group.check_membership(user, app_members):
            return failure_response(status.HTTP_403_FORBIDDEN,
                                    "You are not the Application owner. "
                                    "This incident will be reported")
            # Or it wont.. Up to operations..
        partial_update = True if request.method == 'PATCH' else False
        serializer = ApplicationSerializer(app, data=data,
                                           context={'request': request},
                                           partial=partial_update)
        if serializer.is_valid():
            logger.info('metadata = %s' % data)
<<<<<<< HEAD
            # TODO: Update application metadata on each machine?
            serializer.save()
=======
            #TODO: Update application metadata on each machine?
            #update_machine_metadata(esh_driver, esh_machine, data)
            app = serializer.save()
>>>>>>> e3dfe2f9
            if 'created_by_identity' in data:
                identity = app.created_by_identity
                update_application_owner(app, identity)
            if 'boot_scripts' in data:
                _save_scripts_to_application(app,
                                             data.get('boot_scripts',[]))
            return Response(serializer.data)
        return failure_response(
            status.HTTP_400_BAD_REQUEST,
            serializer.errors)


class ApplicationSearch(ListAPIView):

    """
    Provides server-side Application search for an identity.

    Currently the search expects the Query Param: query
    and the query will be perfomed for matches on: Name, Description, & Tag(s)
    """
    filters_backend = ()

    permission_classes = (InMaintenance, ApiAuthOptional)

    pagination_class = OptionalPagination

    serializer_class = ApplicationSerializer

    def get_queryset(self):
        """"""
        query = self.request.QUERY_PARAMS.get('query')
        if not query:
            return CoreApplication.objects.all()

        identity = Identity.objects.filter(
            uuid=self.request.QUERY_PARAMS.get('identity')).first()

        # Okay to search w/ identity=None
        return search([CoreApplicationSearch], query, identity)<|MERGE_RESOLUTION|>--- conflicted
+++ resolved
@@ -258,14 +258,9 @@
                                            partial=partial_update)
         if serializer.is_valid():
             logger.info('metadata = %s' % data)
-<<<<<<< HEAD
-            # TODO: Update application metadata on each machine?
-            serializer.save()
-=======
             #TODO: Update application metadata on each machine?
             #update_machine_metadata(esh_driver, esh_machine, data)
             app = serializer.save()
->>>>>>> e3dfe2f9
             if 'created_by_identity' in data:
                 identity = app.created_by_identity
                 update_application_owner(app, identity)
