--- conflicted
+++ resolved
@@ -1,5 +1,3 @@
-"""
-"""
 from django.core.paginator import Paginator,\
     PageNotAnInteger, EmptyPage
 from django.contrib.auth.models import AnonymousUser
@@ -20,31 +18,28 @@
 from authentication.decorators import api_auth_token_optional,\
                                       api_auth_token_required
 from api import prepare_driver, failure_response, invalid_creds
-from api.permissions import InMaintenance
+from api.permissions import InMaintenance, ApiAuthOptional, ApiAuthRequired
 from api.serializers import ApplicationSerializer, PaginatedApplicationSerializer
 
 
 class ApplicationList(APIView):
     """
-    Represents:
-        A Manager of Machine
-        Calls to the Machine Class
-    TODO: POST when we have programmatic image creation/snapshots
+        When this endpoint is called without authentication, a list of 'public' images is returned.
+        When the endpoint is called with authentication, that list will include any private images the
+        user is authorized to see.
+
+        Applications are a set of one or more images that can
+        be uniquely identified by a specific UUID, or more commonly, by Name,
+        Description, or Tag(s). 
     """
 
-    permission_classes = (InMaintenance,)
+    serializer_class = ApplicationSerializer
+    model = CoreApplication
+    permission_classes = (InMaintenance,ApiAuthOptional)
 
-    @api_auth_token_optional
     def get(self, request, **kwargs):
-<<<<<<< HEAD
-        """
-        Using provider and identity, getlist of machines
-        TODO: Cache this request
-        """
-=======
         """Authentication optional, list of applications."""
         request_user = kwargs.get('request_user')
->>>>>>> 3a0eb7af
         applications = public_applications()
         #Concatenate 'visible'
         if request.user and type(request.user) != AnonymousUser:
@@ -59,22 +54,20 @@
 
 class Application(APIView):
     """
-    Represents:
-        A Manager of Machine
-        Calls to the Machine Class
-    TODO: POST when we have programmatic image creation/snapshots
+        Applications are a set of one or more images that can
+        be uniquely identified by a specific UUID, or more commonly, by Name,
+        Description, or Tag(s). 
     """
-<<<<<<< HEAD
-=======
     serializer_class = ApplicationSerializer
     model = CoreApplication
     permission_classes = (ApiAuthOptional,)
->>>>>>> 3a0eb7af
 
-    permission_classes = (InMaintenance,)
+    def get(self, request, app_uuid, **kwargs):
+        """
+        Details of specific application.
+        Params:app_uuid -- Unique ID of Application
 
-    @api_auth_token_optional
-    def get(self, request, app_uuid, **kwargs):
+        """
         app = CoreApplication.objects.filter(uuid=app_uuid)
         if not app:
             return failure_response(status.HTTP_404_NOT_FOUND,
@@ -86,17 +79,11 @@
         response = Response(serialized_data)
         return response
 
-    @api_auth_token_required
     def put(self, request, app_uuid, **kwargs):
         """
-<<<<<<< HEAD
-        TODO: Determine who is allowed to edit machines besides
-            core_machine.owner
-=======
         Update specific application
 
         Params:app_uuid -- Unique ID of application
->>>>>>> 3a0eb7af
         """
         user = request.user
         data = request.DATA
@@ -108,11 +95,12 @@
         app = app[0]
         self._update_application(request, app, **kwargs)
 
-    @api_auth_token_required
     def patch(self, request, app_uuid, **kwargs):
         """
-        TODO: Determine who is allowed to edit machines besides
-        core_machine.owner
+        Update specific application
+
+        Params:app_uuid -- Unique ID of application
+
         """
         data = request.DATA
         app = CoreApplication.objects.filter(uuid=app_uuid)
@@ -154,14 +142,16 @@
 class ApplicationSearch(APIView):
     """
     Provides server-side Application search for an identity.
+
+    Currently the search expects the Query Param: query
+    and the query will be perfomed for matches on: Name, Description, & Tag(s)
     """
 
     permission_classes = (InMaintenance,)
 
     @api_auth_token_required
     def get(self, request):
-        """
-        """
+        """"""
         data = request.DATA
         query = request.QUERY_PARAMS.get('query')
         if not query:
