--- conflicted
+++ resolved
@@ -1,83 +1,4 @@
 Atmo.Models.Instance = Atmo.Models.Base.extend({
-<<<<<<< HEAD
-	
-	defaults: { 'model_name': 'instance' },
-	initialize: function() {
-		this.set('name_or_id', this.get('name') || this.get('id'));
-		this.set('launch_relative', Atmo.Utils.relative_time(this.get('launch_time')));
-	},
-	parse: function(response) {
-		var attributes = response;
-		
-		attributes.description = response.name;
-		attributes.id = response.alias;
-		attributes.name = response.name;
-		attributes.image_id = response.machine_alias;
-		attributes.image_name = response.machine_name;
-		attributes.image_hash = response.alias_hash;
-		attributes.image_url = Atmo.profile.get_icon(response.machine_alias_hash);
-		attributes.type = response.size_alias;
-		attributes.launch_time = new Date(response.start_date);
-		attributes.state = response.status;
-		attributes.has_shall = response.has_shell;
-		attributes.has_vnc = response.has_vnc;
-		if (response.ip_address == "0.0.0.0" && response.status == "active") {
-            response.status = "active - networking";
-            attributes.state = "active - networking";
-        }
-		attributes.state_is_active = (   response.status == 'active'
-							|| response.status == 'running'
-							|| response.status == 'verify_resize' );
-		attributes.state_is_build = (    response.status == 'build'
-							|| response.status == 'build - block_device_mapping'
-	  						|| response.status == 'build - scheduling'
-	  						|| response.status == 'build - spawning'
-							|| response.status == 'build - networking' 
-							|| response.status == 'active - powering-off'
-							|| response.status == 'active - image_uploading'
-							|| response.status == 'shutoff - powering-on'
-							|| response.status == 'pending'
-							|| response.status == 'suspended - resuming'
-							|| response.status == 'active - suspending'
-							|| response.status == 'resize - resize_prep'
-							|| response.status == 'resize - resize_migrating'
-							|| response.status == 'resize - resize_migrated'
-							|| response.status == 'resize - resize_finish'
-							|| response.status == 'active - networking'
-							|| response.status == 'active - deploying'
-							|| response.status == 'active - initializing'
-							|| response.status == 'hard_reboot - rebooting_hard'
-							|| response.status == 'revert_resize - resize_reverting' );
-		attributes.state_is_delete = (    response.status == 'delete'
-	  						|| response.status == 'active - deleting'
-							|| response.status == 'deleted'
-							|| response.status == 'shutting-down'
-							|| response.status == 'terminated' );
-		attributes.state_is_inactive = (	response.status == 'suspended'
-							|| response.status == 'shutoff');
-		attributes.private_dns_name = response.ip_address;
-		attributes.public_dns_name = response.ip_address;
-		
-		if(response.status === 'error'){
-			attributes.state = 'Atmosphere is at capacity. Please retry later.';
-			//attributes.status = attributes.state;
-		}
-
-		return attributes;
-	},
-	confirm_terminate: function(options) {
-		var header = "Are you sure you want to terminate this instance?";
-		var body = '<p class="alert alert-error"><i class="icon-warning-sign"></i> <b>WARNING</b> Unmount volumes within your instance '
-			+ 'before terminating or risk corrupting your data and the volume.</p>'
-			+ "<p>Your instance <strong>" + this.get('name') + " #" + this.get('id') + "</strong> will be shut down and all data will be permanently lost!</p>"
-			+ "<p><u>Note:</u> Your resource usage charts will not reflect changes until the instance is completely terminated and has disappeared from your list of instances.</p>";
-			
-		var self = this;
-		
-		Atmo.Utils.confirm(header, body, {
-			on_confirm : function() {
-=======
->>>>>>> d16c2ff2
 
         defaults: { 'model_name': 'instance' },
         initialize: function() {
