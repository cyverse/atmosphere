--- conflicted
+++ resolved
@@ -7,9 +7,13 @@
     </div>
 
     <div id="image_search_holder">
-        <div id="image_search_input" class="controls">
-            <input style="height: 37px" class="col-md-5" id="image_search" type="text" placeholder='Search by name, emi, tag, description.' name="image_search" spellcheck="false" x-webkit-speech x-webkit-grammar="builtin:search" lang="en"></input>
-            <a class="context-helper" id="help_image_search"><i class="glyphicon glyphicon-question-sign"></i></a>
+        <div id="image_search_input" class="">
+            <!--<div class="col-md-11">-->
+              <input id="image_search" type="text" placeholder='Search by name, emi, tag, description.' name="image_search" spellcheck="false" x-webkit-speech x-webkit-grammar="builtin:search" lang="en" class="form-control"></input>
+            <!--</div>-->
+            <!--<div class="col-md-1">-->
+               <a class="context-helper" id="help_image_search"><i class="glyphicon glyphicon-question-sign"></i></a>
+            <!--</div>-->
         </div>
     </div>
 
@@ -29,44 +33,26 @@
     </h2>
     <div class="row" id="resource_usage_holder">
 
-<<<<<<< HEAD
-        <div class="col-md-6">
+        <div class="col-md-4">
+            <div id="allocationHolder"></div>
+            <div id="allocationHolder_info"></div>
+        </div>
+        <div class="col-md-4">
             <div id="cpuHolder"></div>
             <div id="cpuHolder_info"></div>
         </div>
-        <div class="col-md-6">
-=======
-        <div class="span4">
-            <div id="allocationHolder"></div>
-            <div id="allocationHolder_info"></div>
-        </div>
-        <div class="span4">
-            <div id="cpuHolder"></div>
-            <div id="cpuHolder_info"></div>
-        </div>
-        <div class="span4">
->>>>>>> 28974829
+        <div class="col-md-4">
             <div id="memHolder"></div>
             <div id="memHolder_info"></div>
         </div>
     </div>
-<<<<<<< HEAD
-    <div class="row" id="allocation_holder">
-
-        <div class="col-md-12">
-            <div id="allocationHolder"></div>
-            <div id="allocationHolder_info"></div>
-        </div>
-    </div>
-=======
->>>>>>> 28974829
 
     <hr />
 
     <div id="image_customlaunch">
 
         <div id="selected_image_icon_container">
-            <i class="glyphicon glyphicon--arrow-left"></i>
+            <i class="glyphicon glyphicon-arrow-left"></i>
             <br />
             Select Image
         </div>
@@ -79,33 +65,33 @@
         <br style="clear: both" />
         <form class="form-horizontal">
             <input type="hidden" id="newinst_image_id" name="image_id"/>
-            <div class="control-group">
-                <label class="control-label" for="name">Name</label>
-                <div class="controls">
-                    <input type="text" id="newinst_name" name="name"/>
+            <div class="form-group">
+                <label class="col-sm-2 control-label" for="name">Name</label>
+                <div class="col-sm-10">
+                    <input class="form-control" type="text" id="newinst_name" name="name"/>
                 </div>
             </div>
 
-            <div class="control-group">
-                <label class="control-label" for="description">Description</label>
-                <div class="controls">
-                    <div id="selected_image_description">Select an image from the list to view its description.</div>
+            <div class="form-group">
+                <label class="col-sm-2 control-label" for="description">Description</label>
+                <div class="col-sm-10">
+                    <div style="padding-top:7px" id="selected_image_description">Select an image from the list to view its description.</div>
                 </div>
             </div>
 
 
-            <div class="control-group">
-                <label class="control-label">
+            <div class="form-group">
+                <label class="col-sm-2 control-label">
                     Instance Size
                 </label>
-                <div class="controls">
-                    <select id="newinst_size" name="newinst_size"></select>
+                <div class="col-sm-10">
+                    <select class="form-control" id="newinst_size" name="newinst_size"></select>
                 </div>
             </div>
 
             <hr />
 
-            <div class="control-group">
+            <div class="form-group">
                 <div class="controls">
                     <h3><a style="width: 100%; text-align: left" data-toggle="collapse" data-target="advanced_options">
                         Advanced Options <span class="caret" style="float: right"></span>
@@ -113,22 +99,24 @@
                 </div>
             </div>
             <div class="collapse" id="advanced_options">
-                <div class="control-group">
-                    <label class="control-label" for="owner">Owner</label>
-                    <div class="controls">
-                        <input disabled="disabled" type="text" id="newinst_owner" name="owner"/>
+                <div class="form-group">
+                    <label class="col-sm-2 control-label" for="owner">Owner</label>
+                    <div class="col-sm-10">
+                        <input class="form-control" disabled="disabled" type="text" id="newinst_owner" name="owner"/>
                     </div>
                 </div>
-                <div class="control-group">
-                    <label class="control-label" for="createdate">Built On</label>
-                    <div class="controls">
-                        <input disabled="disabled" type="text" id="newinst_createdate" name="createdate"/>
+                <div class="form-group">
+                    <label class="col-sm-2 control-label" for="createdate">Built On</label>
+                    <div class="col-sm-10">
+                        <input class="form-control" disabled="disabled" type="text" id="newinst_createdate" name="createdate"/>
                     </div>
                 </div>
-                <div class="control-group">
-                    <label class="control-label" for="tags">Image Tags</label>
-                    <div class="controls" id="newinst_tags">
-                    </div>
+                <div class="form-group">
+                    <label class="col-sm-2 control-label" for="tags">Image Tags</label>
+                     <div class="col-sm-10">
+                        <div style="padding-top:5px" id="newinst_tags">
+                        </div>
+                     </div>
                 </div>
 
             </div>		
