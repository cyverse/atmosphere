"""
UserManager:
  Remote Openstack  Admin controls..
"""
import random
import time
from hashlib import sha1
from urlparse import urlparse

from django.db.models import Max

try:
    from novaclient.v1_1 import client as nova_client
except ImportError:
    from novaclient.v2 import client as nova_client

from novaclient.exceptions import OverLimit
from neutronclient.common.exceptions import NeutronClientException
from requests.exceptions import ConnectionError

from threepio import logger
from rtwo.drivers.common import _connect_to_openstack_sdk
from rtwo.drivers.openstack_network import NetworkManager
from rtwo.drivers.openstack_user import UserManager
from chromogenic.drivers.openstack import ImageManager

from atmosphere import settings

from core.models import AtmosphereUser as User
from core.ldap import get_uid_number
from core.models.identity import Identity

from service.accounts.base import CachedAccountDriver


def get_random_uid(userid):
    """
    Given a string (Username) return a value < MAX_SUBNET
    """
    MAX_SUBNET = 4064
    return int(random.uniform(1, MAX_SUBNET))

<<<<<<< HEAD
=======

>>>>>>> 319c8a28
class AccountDriver(CachedAccountDriver):
    user_manager = None
    image_manager = None
    network_manager = None
    core_provider = None

    MASTER_RULES_LIST = [
        ("ICMP", 0, 255),
        # FTP Access
        ("UDP", 20, 20),  # FTP data transfer
        ("TCP", 20, 21),  # FTP control
        # SSH & Telnet Access
        ("TCP", 22, 23),
        ("UDP", 22, 23),
        # SMTP Mail
        # HTTP Access
        ("TCP", 80, 80),
        # POP Mail
        # SFTP Access
        ("TCP", 115, 115),
        # SQL Access
        # IMAP Access
        # SNMP Access
        # LDAP Access
        ("TCP", 389, 389),
        ("UDP", 389, 389),
        # HTTPS Access
        ("TCP", 443, 443),
        # LDAPS Access
        ("TCP", 636, 636),
        ("UDP", 636, 636),
        # Open up >1024
        ("TCP", 1024, 4199),
        ("UDP", 1024, 4199),
        # SKIP PORT 4200.. See Below
        ("TCP", 4201, 65535),
        ("UDP", 4201, 65535),
        # Poke hole in 4200 for iPlant VMs proxy-access only (Shellinabox)
        ("TCP", 4200, 4200, "128.196.0.0/16"),
        ("UDP", 4200, 4200, "128.196.0.0/16"),
        ("TCP", 4200, 4200, "150.135.0.0/16"),
        ("UDP", 4200, 4200, "150.135.0.0/16"),

    ]

    def clear_cache(self):
        self.admin_driver.provider.machineCls.invalidate_provider_cache(
                self.admin_driver.provider)
        return self.admin_driver

    def _init_by_provider(self, provider, *args, **kwargs):
        from service.driver import get_esh_driver

        self.core_provider = provider

        provider_creds = provider.get_credentials()
        self.provider_creds = provider_creds
        admin_identity = provider.admin
        admin_creds = admin_identity.get_credentials()
        self.admin_driver = get_esh_driver(admin_identity)
        admin_creds = self._libcloud_to_openstack(admin_creds)
        all_creds = {'location': provider.get_location()}
        all_creds.update(admin_creds)
        all_creds.update(provider_creds)
        return all_creds

    def __init__(self, provider=None, *args, **kwargs):
        super(AccountDriver, self).__init__()
        if provider:
            all_creds = self._init_by_provider(provider, *args, **kwargs)
        else:
            all_creds = kwargs
        if 'location' in all_creds:
            self.namespace = "Atmosphere_OpenStack:%s" % all_creds['location']
        else:
            logger.info("Using default namespace.. Could cause conflicts if "
                        "switching between providers. To avoid ambiguity, "
                        "provide the kwarg: location='provider_prefix'")
        # Build credentials for each manager
        self.credentials = all_creds
        user_creds = self._build_user_creds(all_creds)
        image_creds = self._build_image_creds(all_creds)
        net_creds = self._build_network_creds(all_creds)
        sdk_creds = self._build_sdk_creds(all_creds)

        # Initialize managers with respective credentials
        self.user_manager = UserManager(**user_creds)
        self.image_manager = ImageManager(**image_creds)
        self.network_manager = NetworkManager(**net_creds)
        self.openstack_sdk = _connect_to_openstack_sdk(**sdk_creds)

    def create_account(self, username, password=None, project_name=None,
                       role_name=None, quota=None, max_quota=False):
        """
        Create (And Update "latest changes") to an account

        """
        if not self.core_provider:
            raise Exception("AccountDriver not initialized by provider,"
                            " cannot create identity. For account creation use"
                            " build_account()")

        if username in self.core_provider.list_admin_names():
            return
        (username, password, project) = self.build_account(
            username, password, project_name, role_name, max_quota)
        ident = self.create_identity(username, password,
                                     project.name,
                                     quota=quota,
                                     max_quota=max_quota)
        return ident

    def build_account(self, username, password,
                      project_name=None, role_name=None, max_quota=False):
        finished = False

        # Attempt account creation
        while not finished:
            try:
                if not password:
                    password = self.hashpass(username)
                if not project_name:
                    project_name = username
                # 1. Create Project: should exist before creating user
                project = self.user_manager.get_project(project_name)
                if not project:
                    project = self.user_manager.create_project(project_name)

                # 2. Create User (And add them to the project)
                user = self.get_user(username)
                if not user:
                    logger.info("Creating account: %s - %s - %s"
                                % (username, password, project))
                    user = self.user_manager.create_user(username, password,
                                                         project)
                # 3.1 Include the admin in the project
                # TODO: providercredential initialization of
                #  "default_admin_role"
                self.user_manager.include_admin(project_name)

                # 3.2 Check the user has been given an appropriate role
                if not role_name:
                    role_name = "_member_"
                self.user_manager.add_project_membership(
                    project_name, username, role_name)

                # 4. Create a security group -- SUSPENDED.. Will occur on
                # instance launch instead.
                # self.init_security_group(user, password, project,
                #                         project.name,
                #                         self.MASTER_RULES_LIST)

                # 5. Create a keypair to use when launching with atmosphere
                self.init_keypair(user.name, password, project.name)
                finished = True

            except ConnectionError:
                logger.exception("Connection reset by peer. "
                                 "Waiting for one minute.")
                time.sleep(60)  # Wait one minute
            except OverLimit:
                logger.exception("OverLimit on POST requests. "
                                 "Waiting for one minute.")
                time.sleep(60)  # Wait one minute
        return (username, password, project)

    def init_keypair(self, username, password, project_name):
        keyname = settings.ATMOSPHERE_KEYPAIR_NAME
        with open(settings.ATMOSPHERE_KEYPAIR_FILE, "r") as pub_key_file:
            public_key = pub_key_file.read()
        return self.get_or_create_keypair(username, password, project_name,
                                          keyname, public_key)

    def init_security_group(self, username, password, project_name,
                            security_group_name, rules_list):
        # 4.1. Update the account quota to hold a larger number of
        # roles than what is necessary
        user = self.user_manager.keystone.users.find(name=username)
        project = self.user_manager.keystone.tenants.find(name=project_name)
        nc = self.user_manager.nova
        rule_max = max(len(rules_list), 100)
        nc.quotas.update(project.id, security_group_rules=rule_max)
        # Change the description of the security group to match the project
        # name
        try:
            # Create the default security group
            nova = self.user_manager.build_nova(username, password,
                                                project_name)
            sec_groups = nova.security_groups.list()
            if not sec_groups:
                nova.security_group.create("default", project_name)
            self.network_manager.rename_security_group(project)
        except ConnectionError as ce:
            logger.exception(
                "Failed to establish connection."
                " Security group creation FAILED")
            return None
        except NeutronClientException as nce:
            if nce.status_code != 404:
                logger.exception("Encountered unknown exception while renaming"
                                 " the security group")
            return None

        # Start creating security group
        return self.user_manager.build_security_group(
            user.name, password, project.name,
            security_group_name, rules_list)

    def add_rules_to_security_groups(self, core_identity_list,
                                     security_group_name, rules_list):
        for identity in core_identity_list:
            creds = self.parse_identity(identity)
            sec_group = self.user_manager.find_security_group(
                creds["username"], creds["password"], creds["tenant_name"],
                security_group_name)
            if not sec_group:
                raise Exception("No security gruop found matching name %s"
                                % security_group_name)
            self.user_manager.add_security_group_rules(
                creds["username"], creds["password"], creds["tenant_name"],
                security_group_name, rules_list)

    def get_or_create_keypair(self, username, password, project_name,
                              keyname, public_key):
        """
        keyname - Name of the keypair
        public_key - Contents of public key in OpenSSH format
        """
        clients = self.get_openstack_clients(username, password, project_name)
        nova = clients["nova"]
        keypairs = nova.keypairs.list()
        for kp in keypairs:
            if kp.name == keyname:
                if kp.public_key != public_key:
                    raise Exception(
                        "Mismatched public key found for keypair named: %s"
                        ". Expected: %s Original: %s"
                        % (keyname, public_key, kp.public_key))
                return (kp, False)
        return (self.create_keypair(
            username, password, project_name, keyname, public_key), True)

    def create_keypair(self, username, password,
                       project_name, keyname, public_key):
        """
        keyname - Name of the keypair
        public_key - Contents of public key in OpenSSH format
        """
        clients = self.get_openstack_clients(username, password, project_name)
        nova = clients["nova"]
        keypair = nova.keypairs.create(
            keyname,
            public_key=public_key)
        return keypair

    def rebuild_security_groups(self, core_identity, rules_list=None):
        creds = self.parse_identity(core_identity)
        if not rules_list:
            rules_list = self.MASTER_RULES_LIST
        return self.user_manager.build_security_group(
            creds["username"], creds["password"], creds["tenant_name"],
            creds["tenant_name"], rules_list, rebuild=True)

    def parse_identity(self, core_identity):
        identity_creds = self._libcloud_to_openstack(
            core_identity.get_credentials())
        return identity_creds

    def clean_credentials(self, credential_dict):
        """
        This function cleans up a dictionary of credentials.
        After running this function:
        * Erroneous dictionary keys are removed
        * Missing credentials are listed
        """
        creds = ["username", "password", "project_name"]
        missing_creds = []
        # 1. Remove non-credential information from the dict
        for key in credential_dict.keys():
            if key not in creds:
                credential_dict.pop(key)
        # 2. Check the dict has all the required credentials
        for c in creds:
            if not hasattr(credential_dict, c):
                missing_creds.append(c)
        return missing_creds

    def create_identity(self, username, password, project_name,
                        quota=None, max_quota=False, account_admin=False):

        if not self.core_provider:
            raise Exception("AccountDriver not initialized by provider, "
                            "cannot create identity")
        identity = Identity.create_identity(
            username, self.core_provider.location,
            quota=quota,
            # Flags..
            max_quota=max_quota, account_admin=account_admin,
            # Pass in credentials with cred_ namespace
            cred_key=username, cred_secret=password,
            cred_ex_tenant_name=project_name,
            cred_ex_project_name=project_name)

        # Return the identity
        return identity

    def rebuild_project_network(self, username, project_name,
                                dns_nameservers=[]):
        self.network_manager.delete_project_network(username, project_name)
        net_args = self._base_network_creds()
        self.network_manager.create_project_network(
            username,
            self.hashpass(username),
            project_name,
            get_unique_number=get_random_uid,
            dns_nameservers=dns_nameservers,
            **net_args)
        return True

    def delete_security_group(self, identity):
        identity_creds = self.parse_identity(identity)
        project_name = identity_creds["tenant_name"]
        project = self.user_manager.keystone.tenants.find(name=project_name)
        sec_group_r = self.network_manager.neutron.list_security_groups(
            tenant_id=project.id)
        sec_groups = sec_group_r["security_groups"]
        for sec_group in sec_groups:
            self.network_manager.neutron.delete_security_group(sec_group["id"])
        return True

    def delete_network(self, identity, remove_network=True):
        # Core credentials need to be converted to openstack names
        identity_creds = self.parse_identity(identity)
        username = identity_creds["username"]
        project_name = identity_creds["tenant_name"]
        # Convert from libcloud names to openstack client names
        return self.network_manager.delete_project_network(
            username, project_name, remove_network=remove_network)

    def create_network(self, identity):
        # Core credentials need to be converted to openstack names
        identity_creds = self.parse_identity(identity)
        username = identity_creds["username"]
        password = identity_creds["password"]
        project_name = identity_creds["tenant_name"]
        dns_nameservers = [
            dns_server.ip_address for dns_server
            in identity.provider.dns_server_ips.order_by('order')]
        # Convert from libcloud names to openstack client names
        net_args = self._base_network_creds()
        return self.network_manager.create_project_network(
            username,
            password,
            project_name,
            get_unique_number=get_random_uid,
            dns_nameservers=dns_nameservers,
            **net_args)

    # Useful methods called from above..
    def get_or_create_user(self, username, password=None,
                           project=None, admin=False):
        user = self.get_user(username)
        if user:
            return user
        user = self.create_user(username, password, usergroup, admin)
        return user

    def create_user(self, username,
                    password=None, usergroup=True, admin=False):
        if not password:
            password = self.hashpass(username)
        if usergroup:
            (project, user, role) = self.user_manager.add_usergroup(
                username, password, True, admin)
        else:
            user = self.user_manager.add_user(username, password)
            project = self.user_manager.get_project(username)
        # TODO: Instead, return user.get_user match, or call it if you have
        # to..
        return user

    def delete_account(self, username, projectname):
        self.os_delete_account(username, projectname)
        Identity.delete_identity(username, self.core_provider.location)

    def os_delete_account(self, username, projectname):
        project = self.user_manager.get_project(projectname)

        # 1. Network cleanup
        if project:
            self.network_manager.delete_project_network(username, projectname)
            # 2. Role cleanup (Admin too)
            self.user_manager.delete_all_roles(username, projectname)
            adminuser = self.user_manager.keystone.username
            self.user_manager.delete_all_roles(adminuser, projectname)
            # 3. Project cleanup
            self.user_manager.delete_project(projectname)
        # 4. User cleanup
        user = self.user_manager.get_user(username)
        if user:
            self.user_manager.delete_user(username)
        return True

    def hashpass(self, username):
        # TODO: Must be better.
        return sha1(username).hexdigest()

    def get_project_name_for(self, username):
        """
        This should always map project to user
        For now, they are identical..
        TODO: Make this intelligent. use keystone.
        """
        return username

    def _get_image(self, *args, **kwargs):
        return self.image_manager.get_image(*args, **kwargs)

    # For one-time caching
    def _list_all_images(self, *args, **kwargs):
        return self.image_manager.list_images(*args, **kwargs)

    def tenant_instances_map(
            self,
            status_list=[],
            match_all=False,
            include_empty=False):
        """
        Maps 'Tenant' objects to all the 'owned instances' as listed by the admin driver
        Optional fields:
        * status_list (list) - If provided, only include instance if it's status/tmp_status matches a value in the list.
        * match_all (bool) - If True, instances must match ALL words in the list.
        * include_empty (bool) - If True, include ALL tenants in the map.
        """
        all_projects = self.list_projects()
        all_instances = self.list_all_instances()
        if include_empty:
            project_map = {proj: [] for proj in all_projects}
        else:
            project_map = {}
        for instance in all_instances:
            try:
                # NOTE: will someday be 'projectId'
                tenant_id = instance.extra['tenantId']

                project = [p for p in all_projects if p.id == tenant_id][0]
            except (ValueError, KeyError):
                raise Exception(
                    "The implementaion for recovering a tenant id has changed. Update the code base above this line!")

            metadata = instance._node.extra.get('metadata', {})
            instance_status = instance.extra.get('status')
            task = instance.extra.get('task')
            tmp_status = metadata.get('tmp_status', '')
            if status_list:
                if match_all:
                    truth = all(
                        True if (
                            status_name and status_name in [
                                instance_status,
                                task,
                                tmp_status]) else False for status_name in status_list)
                else:
                    truth = any(
                        True if (
                            status_name and status_name in [
                                instance_status,
                                task,
                                tmp_status]) else False for status_name in status_list)
                if not truth:
                    logger.info(
                        "Found an instance:%s for tenant:%s but skipped because %s could be found in the list: (%s - %s - %s)" %
                        (instance.id,
                         project.name,
                         "none of the status_names" if not match_all else "not all of the status names",
                         instance_status,
                         task,
                         tmp_status))
                    continue
            instance_list = project_map.get(project, [])
            instance_list.append(instance)
            project_map[project] = instance_list
        return project_map

    def list_all_instances(self, **kwargs):
        return self.admin_driver.list_all_instances(**kwargs)

    def list_all_images(self, **kwargs):
        return self.image_manager.list_images(**kwargs)

    def get_project_by_id(self, project_id):
        return self.user_manager.get_project_by_id(project_id)

    def get_project(self, project_name, **kwargs):
        kwargs = self._parse_domain_kwargs(kwargs)
        return self.user_manager.get_project(project_name, **kwargs)

    def _make_tenant_id_map(self):
        all_projects = self.list_projects()
        tenant_id_map = {project.id: project.name for project in all_projects}
        return tenant_id_map
    def create_trust(
            self,
            trustee_project_name, trustee_username, trustee_domain_name,
            trustor_project_name, trustor_username, trustor_domain_name,
            roles=[], impersonation=True):
        """
        Trustee == Consumer
        Trustor == Resource Owner
        Given the *names* of projects, users, and domains
        gather all required information for a Trust-Create
        create a new trust object

        NOTE: we set impersonation to True
        -- it has a 'normal default' of False!
        """
        default_roles = [{"name": "admin"}]
        trustor_domain = self.openstack_sdk.identity.find_domain(
            trustor_domain_name)
        if not trustor_domain:
            raise ValueError("Could not find trustor domain named %s"
                             % trustor_domain_name)

        trustee_domain = self.openstack_sdk.identity.find_domain(
            trustee_domain_name)
        if not trustee_domain:
            raise ValueError("Could not find trustee domain named %s"
                             % trustee_domain_name)

        trustee_user = self.get_user(
            trustee_username, domain_id=trustee_domain.id)
        # trustee_project = self.get_project(
        #    trustee_username, domain_name=trustee_domain.id)
        trustor_user = self.get_user(
            trustor_username, domain_id=trustor_domain.id)
        trustor_project = self.get_project(
            trustor_project_name, domain_id=trustor_domain.id)

        if not roles:
            roles = default_roles

        new_trust = self.openstack_sdk.identity.create_trust(
            impersonation=impersonation,
            project_id=trustor_project.id,
            trustor_user_id=trustor_user.id,
            trustee_user_id=trustee_user.id,
            roles=roles,
            domain_id=trustee_domain.id)
        return new_trust

    def list_trusts(self):
        return [t for t in self.openstack_sdk.identity.trusts()]

    def list_projects(self, **kwargs):
        kwargs = self._parse_domain_kwargs(kwargs, domain_override='domain')
        return self.user_manager.list_projects(**kwargs)

    def list_roles(self, **kwargs):
        """
        Keystone already accepts 'domain_name' to restrict what roles to return
        """
        return self.user_manager.keystone.roles.list(**kwargs)

    def get_role(self, role_name_or_id, **list_kwargs):
        list_kwargs = self._parse_domain_kwargs(list_kwargs)
        role_list = self.list_roles(**list_kwargs)
        found_roles = [role for role in role_list if role.id == role_name_or_id or role.name == role_name_or_id]
        if not found_roles:
            return None
        if len(found_roles) > 1:
            raise Exception("role name/id %s matched more than one value -- Fix the code" % (role_name_or_id,))
        return found_roles[0]

    def get_user(self, user_name_or_id, **list_kwargs):
        list_kwargs = self._parse_domain_kwargs(list_kwargs)
        user_list = self.list_users(**list_kwargs)
        found_users = [user for user in user_list if user.id == user_name_or_id or user.name == user_name_or_id]
        if not found_users:
            return None
        if len(found_users) > 1:
            raise Exception("User name/id %s matched more than one value -- Fix the code" % (user_name_or_id,))
        return found_users[0]

    def _parse_domain_kwargs(self, kwargs, domain_override='domain_id'):
        """
        CLI's replace domain_name with the actual domain.
        We replicate that functionality to avoid operator-frustration.
        """
        domain_key = 'domain_name'
        domain_name_or_id = kwargs.get(domain_key)
        if not domain_name_or_id:
            return kwargs
        domain = self.openstack_sdk.identity.find_domain(domain_name_or_id)
        if not domain:
            raise ValueError("Could not find domain %s by name or id."
                             % domain_name_or_id)
        kwargs.pop(domain_key)
        kwargs[domain_override] = domain.id
        return kwargs

    def list_users(self, **kwargs):
        kwargs = self._parse_domain_kwargs(kwargs)
        return self.openstack_sdk.identity.users(**kwargs)

    def list_usergroup_names(self):
        return [user.name for (user, project) in self.list_usergroups()]

    def list_usergroups(self):
        """
        TODO: This function is AWFUL just scrap it.
        """
        users = self.list_users()
        groups = self.list_projects()
        usergroups = []
        admin_usernames = self.core_provider.list_admin_names()
        for group in groups:
            for user in users:
                if user.name in admin_usernames:
                    continue
                if user.name in group.name:
                    usergroups.append((user, group))
                    break
        return usergroups

    def _get_horizon_url(self, tenant_id):
        parsed_url = urlparse(self.provider_creds["auth_url"])
        return "https://%s/horizon/auth/switch/%s/?next=/horizon/project/" %\
            (parsed_url.hostname, tenant_id)


    def get_openstack_clients(self, username, password=None, tenant_name=None):
        # TODO: I could replace with identity.. but should I?
        # Build credentials for each manager
        all_creds = self._get_openstack_credentials(
            username, password, tenant_name)
        # Initialize managers with respective credentials
        image_creds = self._build_image_creds(all_creds)
        net_creds = self._build_network_creds(all_creds)
        sdk_creds = self._build_sdk_creds(all_creds)

        openstack_sdk = _connect_to_openstack_sdk(**sdk_creds)
        neutron = self.network_manager.new_connection(**net_creds)
        keystone, nova, glance = self.image_manager._new_connection(
            **image_creds)
        return {
            "glance": glance,
            "keystone": keystone,
            "nova": nova,
            "neutron": neutron,
            "openstack_sdk": openstack_sdk,
            "horizon": self._get_horizon_url(keystone.tenant_id)
        }

    def _get_openstack_credentials(self, username,
                                   password=None, tenant_name=None):
        if not tenant_name:
            tenant_name = self.get_project_name_for(username)
        if not password:
            password = self.hashpass(tenant_name)
        user_creds = {
            "auth_url": self.user_manager.nova.client.auth_url,
            "admin_url": self.user_manager.keystone._management_url,
            "region_name": self.user_manager.nova.client.region_name,
            "username": username,
            "password": password,
            "tenant_name": tenant_name
        }
        return user_creds

    # Credential manipulaters
    def _libcloud_to_openstack(self, credentials):
        credentials["username"] = credentials.pop("key")
        credentials["password"] = credentials.pop("secret")
        credentials["tenant_name"] = credentials.pop("ex_tenant_name")
        return credentials

    def _base_network_creds(self):
        """
        These credentials should be used when another user/pass/tenant
        combination will be used
        NOTE: JETSTREAM auth_url to be '/v3'
        """
        net_args = self.provider_creds.copy()
        net_args["auth_url"] = net_args.pop("admin_url").replace("/tokens", "")
<<<<<<< HEAD
        if '/v2.0' not in net_args['auth_url']:
            net_args['auth_url'] += "/v2.0"
=======
        if '/v3' not in net_args['auth_url']:
            net_args['auth_url'] += "/v3"
>>>>>>> 319c8a28
        return net_args

    def _build_network_creds(self, credentials):
        """
        Credentials - dict()

        return the credentials required to build a "NetworkManager" object
<<<<<<< HEAD
        NOTE: Expects auth_url to be '/v2.0'
=======
        NOTE: JETSTREAM auth_url to be '/v3'
>>>>>>> 319c8a28
        """
        net_args = credentials.copy()
        # Required:
        net_args.get("username")
        net_args.get("password")
        net_args.get("tenant_name")

        net_args.get("router_name")
        net_args.get("region_name")
        # Ignored:
        net_args["auth_url"] = net_args.pop("admin_url").replace("/tokens", "")
        net_args.pop("location", None)
        net_args.pop("ex_project_name", None)
<<<<<<< HEAD
        net_args.pop("ex_force_auth_version",None)
        if '/v2.0' not in net_args['auth_url']:
           net_args["auth_url"] += "/v2.0"

=======
        net_args.pop("ex_force_auth_version", None)
        auth_url = net_args.get('auth_url')
        net_args["auth_url"] = auth_url.replace("/v2.0","").replace("/tokens", "")
        if '/v3' not in net_args['auth_url']:
            net_args["auth_url"] += "/v3"
>>>>>>> 319c8a28
        return net_args

    def _build_image_creds(self, credentials):
        """
        Credentials - dict()

        return the credentials required to build a "UserManager" object
        NOTE: Expects auth_url to be '/v2.0/tokens'
<<<<<<< HEAD
=======
        NOTE: JETSTREAM auth_url to be '/v3'
>>>>>>> 319c8a28
        """
        img_args = credentials.copy()
        # Required:
        for required_arg in [
                "username",
                "password",
                "tenant_name",
                "auth_url",
                "region_name"]:
            if required_arg not in img_args or not img_args[required_arg]:
                raise ValueError(
                    "ImageManager is missing a Required Argument: %s" %
                    required_arg)
        img_args.pop("ex_force_auth_version",None)
<<<<<<< HEAD

        if 'v2.0/tokens' not in img_args['auth_url']:
           img_args["auth_url"] += "/v2.0/tokens"
=======
        img_args['version'] = img_args.get("version",'v3')

        #if 'v2.0/tokens' not in img_args['auth_url']:
        #    img_args["auth_url"] += "/v2.0/tokens"
        auth_url = img_args.get('auth_url')
        #TODO: Replace with a 'strip to the hostname' instead
        #TODO: See keystoneauth1 openstack for example of how to do this.
        img_args["auth_url"] = auth_url.replace("/v2.0","").replace("/tokens", "")
        if '/v3/' not in img_args['auth_url']:
            img_args["auth_url"] += "/v3/"
>>>>>>> 319c8a28
        return img_args

    def _build_user_creds(self, credentials):
        """
        Credentials - dict()

        return the credentials required to build a "UserManager" object
        NOTE: Expects auth_url to be '/v2.0'
        """
        user_args = credentials.copy()
        # Required args:
        user_args.get("username")
        user_args.get("password")
        user_args.get("tenant_name")

<<<<<<< HEAD
        user_args["auth_url"] = user_args.get("auth_url")\
            .replace("/tokens", "")
        if 'v2' not in user_args['auth_url']:
           user_args["auth_url"] += "/v2.0/"
=======
        auth_url = user_args.get('auth_url')
        user_args["auth_url"] = auth_url.replace("/v2.0","").replace("/tokens", "")
        if 'v3' not in user_args['auth_url']:
            user_args["auth_url"] += "/v3/"
>>>>>>> 319c8a28
        user_args.get("region_name")
        user_args['version'] = user_args.get("version",'v3')
        # Removable args:
<<<<<<< HEAD
        user_args.pop("ex_force_auth_version",None)
=======
        user_args.pop("ex_force_auth_version", None)
>>>>>>> 319c8a28
        user_args.pop("admin_url", None)
        user_args.pop("location", None)
        user_args.pop("router_name", None)
        user_args.pop("ex_project_name", None)

        return user_args

    def _build_sdk_creds(self, credentials):
        """
        Credentials - dict()

        return the credentials required to build an "Openstack SDK" connection
        NOTE: Expects auth_url to be ADMIN aand be '/v3'
        """
        os_args = credentials.copy()
        # Required args:
        os_args.get("username")
        os_args.get("password")
        if 'tenant_name' in os_args and 'project_name' not in os_args:
            os_args['project_name'] = os_args.get("tenant_name")
        os_args.get("region_name")

        os_args["auth_url"] = os_args.get("auth_url")\
            .replace("/tokens", "")
        if 'v3' not in os_args['admin_url']:
            os_args["auth_url"] = os_args['admin_url'] + "/v3/"
        if 'project_domain_name' not in os_args:
            os_args['project_domain_name'] = 'default'
        if 'user_domain_name' not in os_args:
            os_args['user_domain_name'] = 'default'
        if 'identity_api_version' not in os_args:
            os_args['identity_api_version'] = 3
        # Removable args:
        os_args.pop("ex_force_auth_version", None)
        os_args.pop("admin_url", None)
        os_args.pop("location", None)
        os_args.pop("router_name", None)
        os_args.pop("ex_project_name", None)
        os_args.pop("ex_tenant_name", None)
        os_args.pop("tenant_name", None)
        return os_args<|MERGE_RESOLUTION|>--- conflicted
+++ resolved
@@ -40,10 +40,7 @@
     MAX_SUBNET = 4064
     return int(random.uniform(1, MAX_SUBNET))
 
-<<<<<<< HEAD
-=======
-
->>>>>>> 319c8a28
+
 class AccountDriver(CachedAccountDriver):
     user_manager = None
     image_manager = None
@@ -728,13 +725,8 @@
         """
         net_args = self.provider_creds.copy()
         net_args["auth_url"] = net_args.pop("admin_url").replace("/tokens", "")
-<<<<<<< HEAD
-        if '/v2.0' not in net_args['auth_url']:
-            net_args['auth_url'] += "/v2.0"
-=======
         if '/v3' not in net_args['auth_url']:
             net_args['auth_url'] += "/v3"
->>>>>>> 319c8a28
         return net_args
 
     def _build_network_creds(self, credentials):
@@ -742,11 +734,7 @@
         Credentials - dict()
 
         return the credentials required to build a "NetworkManager" object
-<<<<<<< HEAD
-        NOTE: Expects auth_url to be '/v2.0'
-=======
         NOTE: JETSTREAM auth_url to be '/v3'
->>>>>>> 319c8a28
         """
         net_args = credentials.copy()
         # Required:
@@ -760,18 +748,11 @@
         net_args["auth_url"] = net_args.pop("admin_url").replace("/tokens", "")
         net_args.pop("location", None)
         net_args.pop("ex_project_name", None)
-<<<<<<< HEAD
-        net_args.pop("ex_force_auth_version",None)
-        if '/v2.0' not in net_args['auth_url']:
-           net_args["auth_url"] += "/v2.0"
-
-=======
         net_args.pop("ex_force_auth_version", None)
         auth_url = net_args.get('auth_url')
         net_args["auth_url"] = auth_url.replace("/v2.0","").replace("/tokens", "")
         if '/v3' not in net_args['auth_url']:
             net_args["auth_url"] += "/v3"
->>>>>>> 319c8a28
         return net_args
 
     def _build_image_creds(self, credentials):
@@ -780,10 +761,7 @@
 
         return the credentials required to build a "UserManager" object
         NOTE: Expects auth_url to be '/v2.0/tokens'
-<<<<<<< HEAD
-=======
         NOTE: JETSTREAM auth_url to be '/v3'
->>>>>>> 319c8a28
         """
         img_args = credentials.copy()
         # Required:
@@ -798,22 +776,14 @@
                     "ImageManager is missing a Required Argument: %s" %
                     required_arg)
         img_args.pop("ex_force_auth_version",None)
-<<<<<<< HEAD
-
-        if 'v2.0/tokens' not in img_args['auth_url']:
-           img_args["auth_url"] += "/v2.0/tokens"
-=======
         img_args['version'] = img_args.get("version",'v3')
 
-        #if 'v2.0/tokens' not in img_args['auth_url']:
-        #    img_args["auth_url"] += "/v2.0/tokens"
         auth_url = img_args.get('auth_url')
         #TODO: Replace with a 'strip to the hostname' instead
         #TODO: See keystoneauth1 openstack for example of how to do this.
         img_args["auth_url"] = auth_url.replace("/v2.0","").replace("/tokens", "")
         if '/v3/' not in img_args['auth_url']:
             img_args["auth_url"] += "/v3/"
->>>>>>> 319c8a28
         return img_args
 
     def _build_user_creds(self, credentials):
@@ -829,25 +799,14 @@
         user_args.get("password")
         user_args.get("tenant_name")
 
-<<<<<<< HEAD
-        user_args["auth_url"] = user_args.get("auth_url")\
-            .replace("/tokens", "")
-        if 'v2' not in user_args['auth_url']:
-           user_args["auth_url"] += "/v2.0/"
-=======
         auth_url = user_args.get('auth_url')
         user_args["auth_url"] = auth_url.replace("/v2.0","").replace("/tokens", "")
         if 'v3' not in user_args['auth_url']:
             user_args["auth_url"] += "/v3/"
->>>>>>> 319c8a28
         user_args.get("region_name")
         user_args['version'] = user_args.get("version",'v3')
         # Removable args:
-<<<<<<< HEAD
-        user_args.pop("ex_force_auth_version",None)
-=======
         user_args.pop("ex_force_auth_version", None)
->>>>>>> 319c8a28
         user_args.pop("admin_url", None)
         user_args.pop("location", None)
         user_args.pop("router_name", None)
