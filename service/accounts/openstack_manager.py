"""
UserManager:
  Remote Openstack  Admin controls..
"""
import time
import string
from urlparse import urlparse

from django.db.models import Max

from django.db.models import ObjectDoesNotExist
from rtwo.exceptions import NovaOverLimit, KeystoneUnauthorized
from rtwo.exceptions import NeutronClientException, GlanceClientException
<<<<<<< HEAD
from keystoneclient.exceptions import NotFound as KeystoneNotFound

=======
from service.exceptions import AccountCreationConflict
from keystoneauth1.exceptions.http import Unauthorized as KeystoneauthUnauthorized
>>>>>>> 7e158022
from requests.exceptions import ConnectionError
from hashlib import sha256

from threepio import logger
from rtwo.drivers.common import _connect_to_openstack_sdk
from rtwo.drivers.openstack_network import NetworkManager
from rtwo.drivers.openstack_user import UserManager
from chromogenic.drivers.openstack import ImageManager

from atmosphere import settings

from core.query import contains_credential
from core.models import GroupMembership
from core.models.identity import Identity

from service.accounts.base import BaseAccountDriver
from service.networking import get_topology_cls, ExternalRouter, ExternalNetwork, _get_unique_id

from atmosphere.settings.secrets import SECRET_SEED
from atmosphere.settings import DEFAULT_PASSWORD_UPDATE, DEFAULT_RULES


class AccountDriver(BaseAccountDriver):
    user_manager = None
    image_manager = None
    network_manager = None
    core_provider = None
    cloud_config = {}

    @classmethod
    def generate_openrc(cls, identity, filename=None):
        export_data = cls.export_identity(identity)
        str_builder = ""
        for key, val in export_data.iteritems():
            str_builder += "export %s=%s\n" % (key, val)
        if filename:
            with open(filename,'w') as the_file:
                the_file.write(str_builder)
        return str_builder

    @classmethod
    def export_identity(cls, identity):
        """
        Returns the dict required to generate an openrc.
        This can be used to verify cloud connectivity
        via external CLI tools.
        """
        all_creds = identity.get_all_credentials()
        tenant_name = all_creds.get('ex_project_name', "<PROJECT MISSING>")
        username = all_creds.get('key', "<USERNAME MISSING>")
        password = all_creds.get('secret',"<PASSWORD MISSING>")
        project_domain = all_creds.get('project_domain', 'default')
        user_domain = all_creds.get('user_domain', 'default')
        region_name = all_creds.get('region_name', 'RegionOne')
        keystone_auth_version = all_creds.get('ex_force_auth_version', '2.0_password').replace('/v2.0/tokens', '')
        is_v2 = '2' in keystone_auth_version
        is_v3 = '3' in keystone_auth_version
        version_prefix = "/v2.0" if is_v2 else '/v3'
        #auth_url = all_creds.get('auth_url', '<AUTH URL MISSING>') + version_prefix
        admin_url = all_creds.get('admin_url', '<ADMIN URL MISSING>').replace('/v2.0/tokens', '') + version_prefix
        export_data = {
            "OS_REGION_NAME": region_name,
            "OS_AUTH_URL": admin_url,
            "OS_USERNAME": username,
            "OS_PASSWORD": password,
            "OS_TENANT_NAME": tenant_name,
        }
        if is_v3:
            export_data.update({
                "OS_IDENTITY_API_VERSION": 3,
                "OS_PROJECT_NAME": tenant_name,
                "OS_PROJECT_DOMAIN_NAME": project_domain,
                "OS_USER_DOMAIN_NAME": user_domain,
            })
        return export_data

    def clear_cache(self):
        self.admin_driver.provider.machineCls.invalidate_provider_cache(
                self.admin_driver.provider)
        return self.admin_driver

    def _init_by_provider(self, provider, *args, **kwargs):
        from service.driver import get_esh_driver

        self.core_provider = provider

        provider_creds = provider.get_credentials()
        self.cloud_config = provider.cloud_config
        self.provider_creds = provider_creds
        if not provider.admin:
            raise Exception("Cannot create an account driver yet - A provider admin account has not been created")
        admin_identity = provider.admin
        admin_creds = admin_identity.get_credentials()
        self.admin_driver = get_esh_driver(admin_identity)
        admin_creds = self._libcloud_to_openstack(admin_creds)
        all_creds = {'location': provider.get_location()}
        all_creds.update(admin_creds)
        all_creds.update(provider_creds)
        return all_creds

    def __init__(self, provider=None, *args, **kwargs):
        super(AccountDriver, self).__init__()
        if provider:
            all_creds = self._init_by_provider(provider, *args, **kwargs)
        else:
            all_creds = kwargs
        if 'cloud_config' in all_creds:
            self.cloud_config = all_creds['cloud_config']
        if not self.cloud_config:
            self.cloud_config = {}

        if 'location' in all_creds:
            self.namespace = "Atmosphere_OpenStack:%s" % all_creds['location']
        else:
            logger.info("Using default namespace.. Could cause conflicts if "
                        "switching between providers. To avoid ambiguity, "
                        "provide the kwarg: location='provider_prefix'")
        # Build credentials for each manager
        self.credentials = all_creds

        ex_auth_version = all_creds.get("ex_force_auth_version", '2.0_password')
        if ex_auth_version.startswith('2'):
            self.identity_version = 2
        elif ex_auth_version.startswith('3'):
            self.identity_version = 3
        else:
            raise Exception("Could not determine identity_version of %s"
                            % ex_auth_version)

        user_creds = self._build_user_creds(all_creds)
        image_creds = self._build_image_creds(all_creds)
        net_creds = self._build_network_creds(all_creds)
        sdk_creds = self._build_sdk_creds(all_creds)

        # Initialize logging
        self._initialize_loggers()
        # Initialize managers with respective credentials
        self.user_manager = UserManager(**user_creds)
        self.user_manager.keystone.username = user_creds.get('username')
        self.image_manager = ImageManager(**image_creds)
        self.network_manager = NetworkManager(**net_creds)
        self.openstack_sdk = _connect_to_openstack_sdk(**sdk_creds)

    def _initialize_loggers(self):
        from keystoneauth1 import _utils
        session_logger = _utils.get_logger('keystoneauth1.session')
        session_logger.setLevel(settings.DEP_LOGGING_LEVEL)
        auth1_logger = _utils.get_logger('keystoneauth1')
        auth1_logger.setLevel(settings.DEP_LOGGING_LEVEL)
        ksauth_logger = _utils.get_logger('keystoneauth')
        ksauth_logger.setLevel(settings.DEP_LOGGING_LEVEL)
        ks_identity_logger = _utils.get_logger('keystoneauth.identity.v3.base')
        ks_identity_logger.setLevel(settings.DEP_LOGGING_LEVEL)
        ostack_logger = _utils.get_logger('openstack')
        ostack_logger.setLevel(settings.DEP_LOGGING_LEVEL)
        ostack_session_logger = _utils.get_logger('openstack.session')
        ostack_session_logger.setLevel(settings.DEP_LOGGING_LEVEL)

    def get_config(self, section, config_key, default_value):
        try:
            value = self.cloud_config[section][config_key]
        except (KeyError, TypeError):
            logger.error("Cloud config ['%s']['%s'] is missing -- using default value (%s)" % (section, config_key, default_value))
            value = default_value
        return value

    def create_account(self, account_user, group_name, username, password=None, project_name=None,
                       role_name=None, quota=None, is_leader=False, max_quota=False):
        """
        Create (And Update "latest changes") to an account

        """
        if not self.core_provider:
            raise Exception("AccountDriver not initialized by provider,"
                            " cannot create identity. For account creation use"
                            " build_account()")

        if username in self.core_provider.list_admin_names():
            return
<<<<<<< HEAD
        (username, password, project) = self.build_account(
            username, password, project_name, role_name, max_quota)
        ident = self.create_identity(account_user, group_name,
                                     username, password,
=======
        try:
            (username, password, project) = self.build_account(
                username, password, project_name, role_name, max_quota)
        except (KeystoneUnauthorized, KeystoneauthUnauthorized) as exc:
            logger.exception("Encountered error creating account - %s" % exc)
            raise AccountCreationConflict(
                "AccountDriver is trying to create an account, (%s)"
                "but the password does not match. "
                "This conflict should be addressed by hand."
                % (username, ))
        ident = self.create_identity(username, password,
>>>>>>> 7e158022
                                     project.name,
                                     quota=quota,
                                     max_quota=max_quota,
                                     is_leader=is_leader)
        return ident

    def build_account(self, username, password,
                      project_name=None, role_name=None, max_quota=False, domain_name='default'):
        finished = False
        # Attempt account creation
        while not finished:
            try:
                if not password:
                    password = self.hashpass(username)
                if not project_name:
                    project_name = username
                # 1. Create Project: should exist before creating user
                project_kwargs = {}
                if self.identity_version > 2:
                    project_kwargs.update({'domain_id': domain_name})
                project = self.user_manager.get_project(project_name, **project_kwargs)
                if not project:
                    if self.identity_version > 2:
                        project_kwargs = {'domain': domain_name}
                    project = self.user_manager.create_project(project_name, **project_kwargs)
                # 2. Create User (And add them to the project)
                user = self.get_user(username)
                if not user:
                    logger.info("Creating account: %s - %s - %s"
                                % (username, password, project))
                    user_kwargs = {}
                    if self.identity_version > 2:
                        user_kwargs.update({'domain': domain_name})
                    user = self.user_manager.create_user(username, password,
                                                         project, **user_kwargs)
                # 3.1 Include the admin in the project
                # TODO: providercredential initialization of
                #  "default_admin_role"
                self.user_manager.include_admin(project_name)

                # 3.2 Check the user has been given an appropriate role
                if not role_name:
                    role_name = self.get_config('user', 'user_role_name', settings.DEFAULT_KEYSTONE_ROLE)
                try:
                    self.user_manager.add_project_membership(
                        project_name, username, role_name, domain_name)
                except:
                    raise Exception("Could not add role %s to user %s for project %s -- Check 'user_role_name'"
                                    % (role_name, username, project_name))

                # 4. Create a keypair to use when launching with atmosphere
                self.init_keypair(user.name, password, project.name)
                finished = True

            except ConnectionError:
                logger.exception("Connection reset by peer. "
                                 "Waiting for one minute.")
                time.sleep(60)  # Wait one minute
            except NovaOverLimit:
                logger.exception("OverLimit on POST requests. "
                                 "Waiting for one minute.")
                time.sleep(60)  # Wait one minute
        return (username, password, project)

    def change_password(self, identity, new_password, old_password=None):
        try:
            self.update_password_for(identity, new_password)
            self.update_password_credential(identity, new_password)
            return True
        except Exception:
            logger.exception("Could not change password")
            return False

    def update_password_credential(self, core_identity, new_password):
        """

        """
        try:
            password_cred = core_identity.credential_set.get(key='secret')
            password_cred.value = new_password
            password_cred.save()
        except ObjectDoesNotExist:
            raise Exception(
                "The 'key' for a secret has changed! "
                "Ask a programmer for help!")

    def update_password_for(self, identity, new_password, strategy=None):
        identity_creds = self.parse_identity(identity)
        username = identity_creds["username"]
        return self.update_password_for_user(username, new_password, strategy=strategy)

    def update_password_for_user(self, username, new_password, strategy=None):

        if not strategy:
            strategy = DEFAULT_PASSWORD_UPDATE

        if not strategy\
                or strategy == 'keystone_password_update':
            return self.keystone_password_update(username, new_password)
        if strategy in ['openstack_sdk_password_update',
                        'openstack_password_update']:
            return self.openstack_sdk_password_update(username, new_password)
        else:
            raise ValueError(
                "Invalid 'Update Password' strategy: %s"
                % strategy)

    def keystone_password_update(self, username, new_password):
        keystone = self.user_manager.keystone
        user = keystone.users.find(name=username)
        return keystone.users.update_password(user, new_password)

    def openstack_sdk_password_update(self, username, new_password):
        user_id = self.get_user(username).id
        return self.openstack_sdk.identity.update_user(user_id, password=new_password)

    def init_keypair(self, username, password, project_name):
        keyname = settings.ATMOSPHERE_KEYPAIR_NAME
        with open(settings.ATMOSPHERE_KEYPAIR_FILE, "r") as pub_key_file:
            public_key = pub_key_file.read()
        return self.get_or_create_keypair(username, password, project_name,
                                          keyname, public_key)

    def init_security_group(self, core_identity, security_group_name=None):
        # 4.1. Update the account quota to hold a larger number of
        # roles than what is necessary
        # user = user_matches[0]
        # -- User:Keystone rev.
        rules_list = self.get_config('network', 'default_security_rules', DEFAULT_RULES)
        identity_creds = self.parse_identity(core_identity)
        username = identity_creds["username"]
        password = identity_creds["password"]
        project_name = identity_creds["tenant_name"]
        if not security_group_name:
            security_group_name = str(project_name)
        kwargs = {}
        if self.identity_version > 2:
            kwargs.update({'domain': 'default'})
            user_matches = [u for u in self.user_manager.keystone.users.list(**kwargs) if u.name == username]
            if not user_matches or len(user_matches) > 1:
                raise Exception("User maps to *MORE* than one account on openstack default domain! Ask a programmer for help here!")
            user = user_matches[0]  # Not used
        kwargs = {}
        if self.identity_version > 2:
            kwargs.update({'domain_id': 'default'})
        project = self.user_manager.keystone_projects().find(name=project_name, **kwargs)
        nc = self.user_manager.nova
        rule_max = max(len(rules_list), 100)
        nc.quotas.update(project.id, security_group_rules=rule_max)
        # Change the description of the security group to match the project
        # name
        try:
            # Create the default security group
            nova = self.user_manager.build_nova(username, password,
                                                project_name)
            sec_groups = nova.security_groups.list()
            if not sec_groups:
                nova.security_group.create("default", project_name)
            self.network_manager.rename_security_group(
                project, security_group_name=security_group_name)
        except ConnectionError as ce:
            logger.exception(
                "Failed to establish connection."
                " Security group creation FAILED")
            return None
        except NeutronClientException as nce:
            if nce.status_code != 404:
                logger.exception("Encountered unknown exception while renaming"
                                 " the security group")
            return None
        # Start creating security group
        return self.user_manager.build_security_group(
            username, password, project.name,
            security_group_name, rules_list)

    def add_rules_to_security_groups(self, core_identity_list,
                                     security_group_name, rules_list):
        for identity in core_identity_list:
            creds = self.parse_identity(identity)
            sec_group = self.user_manager.find_security_group(
                creds["username"], creds["password"], creds["tenant_name"],
                security_group_name)
            if not sec_group:
                raise Exception("No security gruop found matching name %s"
                                % security_group_name)
            self.user_manager.add_security_group_rules(
                creds["username"], creds["password"], creds["tenant_name"],
                security_group_name, rules_list)

    def get_or_create_keypair(self, username, password, project_name,
                              keyname, public_key):
        """
        keyname - Name of the keypair
        public_key - Contents of public key in OpenSSH format
        """
        if self.identity_version == 2:
            nova = self.user_manager.build_nova(username, password,
                                                project_name)
            keypairs = nova.keypairs.list()
        else:
            clients = self.get_openstack_clients(username, password, project_name)
            osdk = clients["openstack_sdk"]
            keypairs = [kp for kp in osdk.compute.keypairs()]
        for kp in keypairs:
            if kp.name == keyname:
                if kp.public_key != public_key:
                    raise Exception(
                        "Mismatched public key found for keypair named: %s"
                        ". Expected: %s Original: %s"
                        % (keyname, public_key, kp.public_key))
                return (kp, False)
        return (self.create_keypair(
            username, password, project_name, keyname, public_key), True)

    def create_keypair(self, username, password,
                       project_name, keyname, public_key):
        """
        keyname - Name of the keypair
        public_key - Contents of public key in OpenSSH format
        """
        if self.identity_version == 2:
            nova = self.user_manager.build_nova(username, password,
                                                project_name)
            keypair = nova.keypairs.create(
                    keyname,
                    public_key=public_key)
        else:
            clients = self.get_openstack_clients(username, password, project_name)
            osdk = clients["openstack_sdk"]
            keypair = osdk.compute.create_keypair(
                name=keyname,
                public_key=public_key)
        return keypair

    def shared_images_for(self, image_id, status="approved"):
        shared_with = self.image_manager.shared_images_for(
            image_id=image_id)

        if getattr(settings, "REPLICATION_PROVIDER_LOCATION"):
            from core.models import Provider
            from service.driver import get_account_driver
            provider = Provider.objects.get(location=settings.REPLICATION_PROVIDER_LOCATION)
            acct_driver = get_account_driver(provider)
            if not acct_driver:
                raise Exception("Cannot create account_driver for %s" % provider)
        else:
            acct_driver = self

        projects = [acct_driver.get_project_by_id(member.member_id)
                    for member in shared_with if not status or status == member.status]
        return projects

    def share_image_with_identity(self, glance_image, identity):
        try:
            project_name = identity.project_name()
            self.image_manager.share_image(glance_image, project_name)
        except GlanceClientException as gce:
            message = gce.details
            if 'is duplicated for image' not in message\
                    and 'is already associated with image' not in message:
                raise
        return self.accept_shared_image(glance_image, identity)

    def accept_shared_image(self, glance_image, identity):
        """
        This is only required when sharing using 'the v2 api' on glance.
        """
        all_creds = identity.get_all_credentials()
        username = all_creds.get('key')
        password = all_creds.get('secret')
        domain_id = all_creds.get('domain_name', 'default')
        project_name = identity.project_name()
        clients = self.get_openstack_clients(username, password, project_name)
        project = self.user_manager.get_project(project_name, domain_id=domain_id)
        glance = clients["glance"]
        glance.image_members.update(
            glance_image.id,
            project.id,
            'accepted')
        logger.info("Added Cloud Access: %s-%s"
                    % (glance_image, project_name))
        return project

        

    def rebuild_security_groups(self, core_identity, rules_list=None):
        creds = self.parse_identity(core_identity)
        if not rules_list:
            rules_list = self.get_config('network', 'default_security_rules', DEFAULT_RULES)
        return self.user_manager.build_security_group(
            creds["username"], creds["password"], creds["tenant_name"],
            creds["tenant_name"], rules_list, rebuild=True)

    def parse_identity(self, core_identity):
        identity_creds = self._libcloud_to_openstack(
            core_identity.get_credentials())
        return identity_creds

    def clean_credentials(self, credential_dict):
        """
        This function cleans up a dictionary of credentials.
        After running this function:
        * Erroneous dictionary keys are removed
        * Missing credentials are listed
        """
        creds = ["username", "password", "project_name"]
        missing_creds = []
        # 1. Remove non-credential information from the dict
        for key in credential_dict.keys():
            if key not in creds:
                credential_dict.pop(key)
        # 2. Check the dict has all the required credentials
        for c in creds:
            if not hasattr(credential_dict, c):
                missing_creds.append(c)
        return missing_creds

    def create_identity(self, account_user, group_name, username, password, project_name,
                        quota=None, max_quota=False, account_admin=False, is_leader=False):

        if not self.core_provider:
            raise Exception("AccountDriver not initialized by provider, "
                            "cannot create identity")
        identity = Identity.build_account(
            account_user, group_name, username, self.core_provider.location,
            quota=quota,
            # Flags..
            max_quota=max_quota, account_admin=account_admin, is_leader=is_leader,
            # Pass in credentials with cred_ namespace
            cred_key=username, cred_secret=password,
            cred_ex_tenant_name=project_name,
            cred_ex_project_name=project_name)

        # Return the identity
        return identity

    def rebuild_project_network(self, identity, delete_options={}):
        self.delete_user_network(identity, delete_options)
        return self.create_user_network(identity)

    def delete_security_group(self, identity):
        identity_creds = self.parse_identity(identity)
        project_name = identity_creds["tenant_name"]
        project = self.user_manager.keystone_projects().find(name=project_name)
        sec_group_r = self.network_manager.neutron.list_security_groups(
            tenant_id=project.id)
        sec_groups = sec_group_r["security_groups"]
        for sec_group in sec_groups:
            self.network_manager.neutron.delete_security_group(sec_group["id"])
        return True

    def initialize_network_strategy(self, topology_name, identity, network_driver, neutron):
        """
        Select a network topology and initialize it with the identity/provider specific information required.
        """
        # Select Cls
        if not topology_name:
            logger.info("Selecting default topology - ExternalRouter")
            NetworkTopologyStrategyCls = ExternalRouter
        else:
            NetworkTopologyStrategyCls = get_topology_cls(topology_name)

        try:
            network_strategy = NetworkTopologyStrategyCls(identity, network_driver, neutron)
            # validate should raise exception if mis-configured.
            network_strategy.validate(identity)
        except:
            logger.exception(
                "Error initializing Network Topology - %s + %s " %
                (NetworkTopologyStrategyCls, identity))
            raise
        return network_strategy

    def dns_nameservers_for(self, identity):
        dns_nameservers = [
            dns_server.ip_address for dns_server
            in identity.provider.dns_server_ips.order_by('order')
        ]
        return dns_nameservers

    def delete_user_network(self, identity, options={}):
        """
        1. Look at the provider for network topology hints
        2. If no network topology exists, use the "Default network" settings.
        3. Delete network based on topology
        """

        identity_creds = self.parse_identity(identity)
        project_name = identity_creds["tenant_name"]
        neutron = self.get_openstack_client(identity, 'neutron')
        topology_name = self.get_config('network', 'topology', None)
        if not topology_name:
            logger.error(
                "Network topology not selected -- "
                "Will attempt to use the last known default: ExternalRouter.")
        network_strategy = self.initialize_network_strategy(
            topology_name, identity, self.network_manager, neutron)
        skip_network = options.get("skip_network", False)
        return network_strategy.delete(skip_network=skip_network)

    def find_user_network(self, identity):
        """
        1. Look at the provider for network topology hints
        2. If no network topology exists, use the "Default network" settings.
        3. Create network based on topology
        """
        # Prepare args

        identity_creds = self.parse_identity(identity)
        username = identity_creds["username"]
        project_name = identity_creds["tenant_name"]
        neutron = self.get_openstack_client(identity, 'neutron')
        dns_nameservers = self.dns_nameservers_for(identity)
        network = self.network_manager.find_network(
            "%s-net" % project_name)
        # Use `network.name` from here
        subnet = self.network_manager.find_subnet(
            "%s-subnet" % project_name)
        router = self.network_manager.find_router(
            "%s-router" % project_name)
        # gateway = self.network_manager.find_router_gateway(
        #     "%s-router" % project_name)
        interface = None
        if router and subnet:
            interface = self.network_manager.find_router_interface(
            router[0], subnet[0])
        network_resources = {
            'network': network,
            'subnet': subnet,
            'router': router,
            #'gateway': gateway,
            'interface': interface,
        }
        return network_resources

    def create_user_network(self, identity):
        """
        1. Look at the provider for network topology hints
        2. If no network topology exists, use the "Default network" settings.
        3. Create network based on topology
        """
        # Prepare args

        identity_creds = self.parse_identity(identity)
        username = identity_creds["username"]
        # NOTE: While 'prefixing' would be nice, how we transition to this
        #       when we already have "non-prefixed" resources might be tough.
        #       to avoid conflicts with production boxes, we will not implement
        #       the prefixing portion now.
        #prefix_name = "atmo_%s" % (identity_creds["tenant_name"],)
        prefix_name = "%s" % (identity_creds["tenant_name"],)
        neutron = self.get_openstack_client(identity, 'neutron')
        dns_nameservers = self.dns_nameservers_for(identity)
        topology_name = self.get_config('network', 'topology', None)
        if not topology_name:
            logger.error(
                "Network topology not selected -- "
                "Will attempt to use the last known default: ExternalRouter.")
        network_strategy = self.initialize_network_strategy(
            topology_name, identity, self.network_manager, neutron)
        network_resources = network_strategy.create(
            username=username, dns_nameservers=dns_nameservers)
        network_strategy.post_create_hook(network_resources)
        return network_resources

    # Useful methods called from above..
    def find_accounts(self, account_user, group_name, username, project_name, **kwargs):
        member = GroupMembership.objects.filter(
            user__username=account_user,
            group__name=group_name)
        if not member:
            return Identity.objects.none()

        group = member.first().group
        return group.identities.filter(
                contains_credential('ex_project_name', project_name)
            ).filter(
                contains_credential('key', username)
            )

    def delete_account(self, identity, account_user, group_name, **kwargs):
        self.os_delete_account(identity)
        #NOTE: This might be *too* destructive, may change this classmethod
        return Identity.destroy_account(account_user, self.core_provider.location)

    def delete_all_roles(self, username, project_name):
        project = self.user_manager.get_project(project_name)
        if hasattr(project, 'remove_user'):
            return self.user_manager.delete_all_roles(username, project_name)
        user = self.user_manager.get_user(username)
        roles_assigned = self.user_manager.keystone.role_assignments.list(project=project)
        #FIXME: This doesn't work yet.
        for ra in roles_assigned:
            try:
                self.user_manager.keystone.roles.revoke(
                    ra.role['id'], user=user.id, project=project.id)
            except KeystoneNotFound:
                pass
        return roles_assigned

    def os_delete_account(self, identity):
        username = identity.get_credential('key')
        projectname = identity.project_name()
        project = self.user_manager.get_project(projectname)

        # 1. Network cleanup
        if project:
            self.delete_user_network(identity)
            # 2. Role cleanup (Admin too)

            self.delete_all_roles(username, projectname)
            adminuser = self.get_admin_username()
            self.delete_all_roles(adminuser, projectname)
            # 3. Project cleanup
            self.user_manager.delete_project(projectname)
        # 4. User cleanup
        user = self.user_manager.get_user(username)
        if user:
            self.user_manager.delete_user(username)
        return True

    def hashpass(self, username):
        """
        Create a unique password using 'username'
        """
        #FIXME: Remove these lines when crypt_hashpass is no longer used.
        strategy = self.get_config('user', 'strategy', '')
        cloud_pass = self.get_config('user', 'secret', '')

        if strategy == 'crypt':
            return self.crypt_hashpass(username)
        elif strategy == 'sha_v1':
            return self.sha_v1_hashpass(username, cloud_pass)
        else:
            return self.sha_v2_hashpass(username, cloud_pass)

    def sha_v2_hashpass(self, username, cloud_pass):
        if not cloud_pass or len(cloud_pass) < 32:
            raise ValueError("Cloud config ['user']['secret'] is required and " +
                    "must be of length 32 or more")

        if not username:
            raise ValueError("Missing username, cannot create hash")
        return sha256(username + cloud_pass).hexdigest()

    def sha_v1_hashpass(self, username, cloud_pass):
        if not cloud_pass:
            raise ValueError("Cloud config ['user']['secret'] is required")

        if not username:
            raise ValueError("Missing username, cannot create hash")
        return sha256(cloud_pass + username).hexdigest()

    def crypt_hashpass(self, username):
        """
        Create a unique password using 'username'
        """
        import crypt
        cloud_pass = self.get_config('user', 'secret', None)
        secret_salt = str(cloud_pass).translate(None, string.punctuation)
        password = crypt.crypt(username, secret_salt)
        return password

    def get_admin_username(self):
        return self.user_manager.keystone.username

    def get_project_name_for(self, username):
        """
        This should always map project to user
        For now, they are identical..
        TODO: Make this intelligent. use keystone.
        """
        return username

    def _get_image(self, *args, **kwargs):
        return self.image_manager.get_image(*args, **kwargs)

    # For one-time caching
    def _list_all_images(self, *args, **kwargs):
        return self.image_manager.list_images(*args, **kwargs)

    def tenant_instances_map(
            self,
            status_list=[],
            match_all=False,
            include_empty=False):
        """
        Maps 'Tenant' objects to all the 'owned instances' as listed by the admin driver
        Optional fields:
        * status_list (list) - If provided, only include instance if it's status/tmp_status matches a value in the list.
        * match_all (bool) - If True, instances must match ALL words in the list.
        * include_empty (bool) - If True, include ALL tenants in the map.
        """
        all_projects = self.list_projects()
        all_instances = self.list_all_instances()
        if include_empty:
            project_map = {proj: [] for proj in all_projects}
        else:
            project_map = {}
        for instance in all_instances:
            try:
                # NOTE: will someday be 'projectId'
                tenant_id = instance.extra['tenantId']

                project = [p for p in all_projects if p.id == tenant_id][0]
            except (ValueError, KeyError):
                raise Exception(
                    "The implementaion for recovering a tenant id has changed. Update the code base above this line!")

            metadata = instance._node.extra.get('metadata', {})
            instance_status = instance.extra.get('status')
            task = instance.extra.get('task')
            tmp_status = metadata.get('tmp_status', '')
            if status_list:
                if match_all:
                    truth = all(
                        True if (
                            status_name and status_name in [
                                instance_status,
                                task,
                                tmp_status]) else False for status_name in status_list)
                else:
                    truth = any(
                        True if (
                            status_name and status_name in [
                                instance_status,
                                task,
                                tmp_status]) else False for status_name in status_list)
                if not truth:
                    logger.info(
                        "Found an instance:%s for tenant:%s but skipped because %s could be found in the list: (%s - %s - %s)" %
                        (instance.id,
                         project.name,
                         "none of the status_names" if not match_all else "not all of the status names",
                         instance_status,
                         task,
                         tmp_status))
                    continue
            instance_list = project_map.get(project, [])
            instance_list.append(instance)
            project_map[project] = instance_list
        return project_map

    def list_all_instances(self, **kwargs):
        return self.admin_driver.list_all_instances(**kwargs)

    def list_all_images(self, **kwargs):
        return self.image_manager.list_images(**kwargs)

    def list_all_snapshots(self, **kwargs):
        return [img for img in self.list_all_images(**kwargs) if 'snapshot' in img.get('image_type','image').lower()]

    def get_project_by_id(self, project_id):
        return self.user_manager.get_project_by_id(project_id)

    def get_project(self, project_name, **kwargs):
        if self.identity_version > 2:
            kwargs = self._parse_domain_kwargs(kwargs)
        return self.user_manager.get_project(project_name, **kwargs)

    def _make_tenant_id_map(self):
        all_projects = self.list_projects()
        tenant_id_map = {project.id: project.name for project in all_projects}
        return tenant_id_map

    def create_trust(
            self,
            trustee_project_name, trustee_username, trustee_domain_name,
            trustor_project_name, trustor_username, trustor_domain_name,
            roles=[], impersonation=True):
        """
        Trustee == Consumer
        Trustor == Resource Owner
        Given the *names* of projects, users, and domains
        gather all required information for a Trust-Create
        create a new trust object

        NOTE: we set impersonation to True
        -- it has a 'normal default' of False!
        """
        default_roles = [{"name": "admin"}]
        trustor_domain = self.openstack_sdk.identity.find_domain(
            trustor_domain_name)
        if not trustor_domain:
            raise ValueError("Could not find trustor domain named %s"
                             % trustor_domain_name)

        trustee_domain = self.openstack_sdk.identity.find_domain(
            trustee_domain_name)
        if not trustee_domain:
            raise ValueError("Could not find trustee domain named %s"
                             % trustee_domain_name)

        trustee_user = self.get_user(
            trustee_username, domain_id=trustee_domain.id)
        # trustee_project = self.get_project(
        #    trustee_username, domain_name=trustee_domain.id)
        trustor_user = self.get_user(
            trustor_username, domain_id=trustor_domain.id)
        trustor_project = self.get_project(
            trustor_project_name, domain_id=trustor_domain.id)

        if not roles:
            roles = default_roles

        new_trust = self.openstack_sdk.identity.create_trust(
            impersonation=impersonation,
            project_id=trustor_project.id,
            trustor_user_id=trustor_user.id,
            trustee_user_id=trustee_user.id,
            roles=roles,
            domain_id=trustee_domain.id)
        return new_trust

    def list_trusts(self):
        return [t for t in self.openstack_sdk.identity.trusts()]

    def list_projects(self, **kwargs):
        if self.identity_version > 2:
            kwargs = self._parse_domain_kwargs(kwargs, domain_override='domain')
        return self.user_manager.list_projects(**kwargs)

    def list_roles(self, **kwargs):
        """
        Keystone already accepts 'domain_name' to restrict what roles to return
        """
        return self.user_manager.keystone.roles.list(**kwargs)

    def get_role(self, role_name_or_id, **list_kwargs):
        if self.identity_version > 2:
            list_kwargs = self._parse_domain_kwargs(list_kwargs)
        role_list = self.list_roles(**list_kwargs)
        found_roles = [role for role in role_list if role.id == role_name_or_id or role.name == role_name_or_id]
        if not found_roles:
            return None
        if len(found_roles) > 1:
            raise Exception("role name/id %s matched more than one value -- Fix the code" % (role_name_or_id,))
        return found_roles[0]

    def get_user(self, user_name_or_id, **list_kwargs):
        user_list = self.list_users(**list_kwargs)
        found_users = [user for user in user_list if user.id == user_name_or_id or user.name == user_name_or_id]
        if not found_users:
            return None
        if len(found_users) > 1:
            raise Exception("User name/id %s matched more than one value -- Fix the code" % (user_name_or_id,))
        return found_users[0]

    def _parse_domain_kwargs(self, kwargs, domain_override='domain_id', default_domain='default'):
        """
        CLI's replace domain_name with the actual domain.
        We replicate that functionality to avoid operator-frustration.
        """
        domain_key = 'domain_name'
        if self.identity_version <= 2:
            return kwargs
        if domain_override in kwargs:
            if domain_key in kwargs:
                kwargs.pop(domain_key)
            return kwargs
        if domain_key not in kwargs:
            kwargs[domain_key] = default_domain # Set to default domain

        domain_name_or_id = kwargs.get(domain_key)
        domain = self.openstack_sdk.identity.find_domain(domain_name_or_id)
        if not domain:
            raise ValueError("Could not find domain %s by name or id."
                             % domain_name_or_id)
        kwargs.pop(domain_key, '')
        kwargs[domain_override] = domain.id
        return kwargs

    def list_users(self, **kwargs):
        if self.identity_version > 2:
            kwargs = self._parse_domain_kwargs(kwargs, domain_override='domain')
        return self.user_manager.keystone.users.list(**kwargs)

    def get_quota_limit(self, username, project_name):
        limits = {}
        abs_limits = self.get_absolute_limits()
        user_limits = self.get_user_limits(username, project_name)
        if abs_limits:
            limits.update(abs_limits)
        if user_limits:
            limits.update(user_limits)
        return limits

    def get_absolute_limits(self):
        limits = {}
        os_limits = self.admin_driver._connection.ex_get_limits()
        try:
            absolute_limits = os_limits['absolute']
            limits['cpu'] = absolute_limits['maxTotalCores']
            limits['floating_ips'] = absolute_limits['maxTotalFloatingIps']
            limits['instances'] = absolute_limits['maxTotalInstances']
            limits['keypairs'] = absolute_limits['maxTotalKeypairs']
            limits['ram'] = absolute_limits['maxTotalRAMSize']
        except:
            logger.exception("The method for 'reading' absolute limits has changed!")
            
        return limits

    def get_user_limits(self, username, project_name):
        limits = {}
        try:
            user_id = self.get_user(username).id
        except:
            logger.exception("Failed to find user %s" % username)
            raise ValueError ("Unknown user %s" % username)

        try:
            project_id = self.get_project(project_name).id
        except:
            logger.exception("Failed to find project %s" % project_name)
            raise ValueError ("Unknown project %s" % project_name)

        user_limits = self._ex_list_quota_for_user(user_id, project_id)

        if not user_limits:
            return limits
        try:
            user_quota = user_limits['quota_set']
            limits['cpu'] = user_quota['cores']
            limits['floating_ips'] = user_quota['floating_ips']
            limits['instances'] = user_quota['instances']
            limits['keypairs'] = user_quota['key_pairs']
            limits['ram'] = user_quota['ram']
        except:
            logger.exception("The method for 'reading' absolute limits has changed!")

        return limits

    def _ex_list_quota_for_user(self, user_id, tenant_id):
        """
        """
        server_resp = self.admin_driver._connection.connection.request('/os-quota-sets/%s?user_id=%s'
                                             % (tenant_id, user_id))
        quota_obj = server_resp.object
        return quota_obj
        



    def list_usergroup_names(self):
        return [user.name for (user, project) in self.list_usergroups()]

    def list_usergroups(self):
        """
        TODO: This function is AWFUL just scrap it.
        """
        users = self.list_users()
        groups = self.list_projects()
        usergroups = []
        admin_usernames = self.core_provider.list_admin_names()
        for group in groups:
            for user in users:
                if user.name in admin_usernames:
                    continue
                if user.name in group.name:
                    usergroups.append((user, group))
                    break
        return usergroups


    def _get_horizon_url(self, tenant_id):
        parsed_url = urlparse(self.provider_creds["auth_url"])
        return "https://%s/horizon/auth/switch/%s/?next=/horizon/project/" %\
            (parsed_url.hostname, tenant_id)

    def get_openstack_clients(self, username, password=None, tenant_name=None):
        # Build credentials for each manager
        all_creds = self._get_openstack_credentials(
            username, password, tenant_name)
        # Initialize managers with respective credentials
        all_clients = self.get_user_clients(all_creds)
        openstack_sdk = self.get_openstack_sdk_client(all_creds)
        neutron = self.get_neutron_client(all_creds)
        glance = self.get_glance_client(all_creds)
        tenant = self.get_project(tenant_name)
        tenant_id = tenant.id if tenant else None
        all_clients.update({
            "glance": glance,
            "neutron": neutron,
            "openstack_sdk": openstack_sdk,
            "horizon": self._get_horizon_url(tenant_id)
        })
        return all_clients

    def get_openstack_client(self, identity, client_name):
        identity_creds = self.parse_identity(identity)
        username = identity_creds["username"]
        password = identity_creds["password"]
        project_name = identity_creds["tenant_name"]
        all_creds = self._get_openstack_credentials(
            username, password, project_name)

        if client_name == 'neutron':
            return self.get_neutron_client(all_creds)
        elif client_name == 'glance':
            return self.get_glance_client(all_creds)
        elif client_name == 'keystone':
            return self.get_user_clients(all_creds)['keystone']
        elif client_name == 'nova':
            return self.get_user_clients(all_creds)['nova']
        elif client_name == 'swift':
            return self.get_user_clients(all_creds)['swift']
        elif client_name == 'openstack':
            return self.get_openstack_sdk_client(all_creds)
        else:
            raise ValueError("Invalid client_name %s" % client_name)

    def get_glance_client(self, all_creds):
        image_creds = self._build_image_creds(all_creds)
        _, _, glance = self.image_manager._new_connection(**image_creds)
        return glance

    def get_neutron_client(self, all_creds):
        net_creds = self._build_network_creds(all_creds)
        neutron = self.network_manager.new_connection(**net_creds)
        return neutron

    def get_user_clients(self, all_creds):
        user_creds = self._build_user_creds(all_creds)
        (keystone, nova, swift) = self.user_manager.new_connection(
            **user_creds)
        return {
            "keystone": keystone,
            "nova": nova,
            "swift": swift
        }
    def get_openstack_sdk_client(self, all_creds):
        sdk_creds = self._build_sdk_creds(all_creds)
        openstack_sdk = _connect_to_openstack_sdk(**sdk_creds)
        return openstack_sdk

    def _get_openstack_credentials(self, username,
                                   password=None, tenant_name=None):
        if not tenant_name:
            tenant_name = self.get_project_name_for(username)
        if not password:
            password = self.hashpass(tenant_name)
        version = self.user_manager.keystone_version() 
        if version == 2:
            ex_version = '2.0_password'
        elif version == 3:
            ex_version = '3.x_password'
        keystone_auth_url = self.user_manager.keystone.session.get_endpoint(
            service_type='identity', interface='publicURL')
        keystone_admin_url = self.user_manager.keystone.session.get_endpoint(
            service_type='identity', interface='admin')
        region_name = self.user_manager.nova.client.region_name
        if not region_name:
            region_name = self.credentials['region_name']
        osdk_creds = {
            "auth_url": keystone_auth_url.replace('/v2.0','').replace('/v3',''),
            "admin_url": keystone_admin_url.replace('/v2.0','').replace('/v3',''),
            "ex_force_auth_version": ex_version,
            "region_name": region_name,
            "username": username,
            "password": password,
            "tenant_name": tenant_name
        }
        return osdk_creds

    # Credential manipulaters
    def get_tenant_name(self, credentials):
        tenant_name = credentials.get('ex_tenant_name')
        if not tenant_name:
            tenant_name = credentials.get('tenant_name')
        if not tenant_name:
            tenant_name = credentials.get('ex_project_name')
        if not tenant_name:
            tenant_name = credentials.get('project_name')
        return tenant_name

    def _libcloud_to_openstack(self, credentials):
        credentials["username"] = credentials.pop("key")
        credentials["password"] = credentials.pop("secret")
        credentials["tenant_name"] = self.get_tenant_name(credentials)
        return credentials

    def _base_network_creds(self):
        """
        These credentials should be used when another user/pass/tenant
        combination will be used
        NOTE: JETSTREAM auth_url to be '/v3'
        """
        net_args = self.provider_creds.copy()
        # NOTE: The neutron 'auth_url' is the ADMIN_URL
        net_args['tenant_name'] = self.get_tenant_name(self.credentials)
        net_args["auth_url"] = net_args.pop("admin_url")\
            .replace("/tokens", "").replace('/v2.0', '').replace('/v3', '')
        if self.identity_version == 3:
            auth_prefix = '/v3'
        elif self.identity_version == 2:
            auth_prefix = '/v2.0'

        if auth_prefix not in net_args['auth_url']:
            net_args['auth_url'] += auth_prefix
        return net_args

    def _build_network_creds(self, credentials):
        """
        Credentials - dict()

        return the credentials required to build a "NetworkManager" object
        NOTE: JETSTREAM auth_url to be '/v3'
        """
        net_args = credentials.copy()
        # Required:
        net_args.get("username")
        net_args.get("password")
        net_args['project_name'] = self.get_tenant_name(credentials)
        if 'domain_name' not in net_args:
            domain_name = self.get_config('user', 'domain', 'default')
            net_args['domain_name'] = domain_name

        net_args.get("router_name")
        net_args.get("region_name")
        # NOTE: The neutron 'auth_url' is the ADMIN_URL
        net_args["auth_url"] = net_args.pop("admin_url").replace("/tokens", "")
        # Ignored:
        net_args.pop("location", None)
        net_args.pop("ex_project_name", None)
        net_args.pop("ex_force_auth_version", None)
        auth_url = net_args.get('auth_url')
        if self.identity_version == 3:
            auth_prefix = '/v3'
        elif self.identity_version == 2:
            auth_prefix = '/v2.0'

        net_args["auth_url"] = auth_url.replace("/v2.0", "").replace('/v3', '').replace("/tokens", "")
        if auth_prefix not in net_args['auth_url']:
            net_args["auth_url"] += auth_prefix
        return net_args

    def _build_image_creds(self, credentials):
        """
        Credentials - dict()

        return the credentials required to build a "UserManager" object
        NOTE: Expects auth_url to be '/v2.0/tokens'
        NOTE: JETSTREAM auth_url to be '/v3'
        """
        img_args = credentials.copy()
        img_args['project_name'] = self.get_tenant_name(credentials)
        if 'domain_name' not in img_args:
            domain_name = self.get_config('user', 'domain', 'default')
            img_args['domain_name'] = domain_name

        # Required:
        for required_arg in [
                "username",
                "password",
                "project_name",
                "domain_name",
                "auth_url",
                "region_name"]:
            if required_arg not in img_args or not img_args[required_arg]:
                raise ValueError(
                    "ImageManager is missing a Required Argument: %s" %
                    required_arg)
        ex_auth_version = img_args.get("ex_force_auth_version", '2.0_password')
        # Supports v2.0 or v3 Identity
        if ex_auth_version.startswith('2'):
            auth_url_prefix = "/v2.0/tokens"
            img_args["auth_url"] = img_args.get('auth_url','').replace("/v2.0","").replace("/tokens", "").replace('/v3','') + auth_url_prefix
            auth_version = 'v2.0'
        elif ex_auth_version.startswith('3'):
            img_args["auth_url"] = img_args.get('auth_url','').replace("/v2.0","").replace("/tokens", "").replace('/v3','')  # hostname:port (no routes!)
            auth_version = 'v3'
        img_args['version'] = auth_version

        return img_args

    def _build_user_creds(self, credentials):
        """
        Credentials - dict()

        return the credentials required to build a "UserManager" object
        NOTE: Expects auth_url to be '/v2.0'
        """
        user_args = credentials.copy()
        # Required args:
        user_args.get("username")
        user_args.get("password")
        user_args["project_name"] = self.get_tenant_name(credentials)
        if 'domain_name' not in user_args:
            domain_name = self.get_config('user', 'domain', 'default')
            user_args['domain_name'] = domain_name
        ex_auth_version = user_args.pop("ex_force_auth_version", '2.0_password')
        # Supports v2.0 or v3 Identity
        if ex_auth_version.startswith('2'):
            auth_url_prefix = "/v2.0/"
            auth_version = 'v2.0'
        elif ex_auth_version.startswith('3'):
            auth_url_prefix = "/v3/"
            auth_version = 'v3'

        auth_url = user_args.get('auth_url')
        user_args["auth_url"] = auth_url.replace("/v2.0", "").replace("/tokens", "")
        if auth_url_prefix not in user_args['auth_url']:
            user_args["auth_url"] += auth_url_prefix
        user_args.get("region_name")
        user_args['version'] = user_args.get("version", auth_version)
        # Removable args:
        user_args.pop("admin_url", None)
        user_args.pop("location", None)
        user_args.pop("router_name", None)
        user_args.pop("ex_project_name", None)

        return user_args

    def _build_sdk_creds(self, credentials):
        """
        Credentials - dict()

        return the credentials required to build an "Openstack SDK" connection
        NOTE: Expects auth_url to be ADMIN aand be '/v3'
        """
        os_args = credentials.copy()
        # Required args:
        os_args.get("username")
        os_args.get("password")
        os_args['project_name'] = self.get_tenant_name(os_args)
        os_args.get("region_name")

        ex_auth_version = os_args.pop("ex_force_auth_version", '2.0_password')
        # Supports v2.0 or v3 Identity
        if ex_auth_version.startswith('2'):
            auth_url_prefix = "/v2.0/"
            auth_version = 'v2.0'
        elif ex_auth_version.startswith('3'):
            auth_url_prefix = "/v3/"
            auth_version = 'v3'
        os_args["auth_url"] = os_args.get("auth_url")\
            .replace("/tokens", "").replace('/v2.0', '').replace('/v3', '')

        # NOTE: Openstack 'auth_url' is ACTUALLY the admin url.
        if auth_url_prefix not in os_args['admin_url']:
            os_args["auth_url"] = os_args['admin_url'] + auth_url_prefix

        if 'project_domain_name' not in os_args:
            os_args['project_domain_name'] = 'default'
        if 'user_domain_name' not in os_args:
            os_args['user_domain_name'] = 'default'
        if 'identity_api_version' not in os_args:
            os_args['identity_api_version'] = 3 #NOTE: this is what we use to determine whether or not to make openstack_sdk
        # Removable args:
        os_args.pop("ex_force_auth_version", None)
        os_args.pop("admin_url", None)
        os_args.pop("location", None)
        os_args.pop("router_name", None)
        os_args.pop("ex_project_name", None)
        os_args.pop("ex_tenant_name", None)
        os_args.pop("tenant_name", None)
        return os_args<|MERGE_RESOLUTION|>--- conflicted
+++ resolved
@@ -11,13 +11,10 @@
 from django.db.models import ObjectDoesNotExist
 from rtwo.exceptions import NovaOverLimit, KeystoneUnauthorized
 from rtwo.exceptions import NeutronClientException, GlanceClientException
-<<<<<<< HEAD
 from keystoneclient.exceptions import NotFound as KeystoneNotFound
 
-=======
 from service.exceptions import AccountCreationConflict
 from keystoneauth1.exceptions.http import Unauthorized as KeystoneauthUnauthorized
->>>>>>> 7e158022
 from requests.exceptions import ConnectionError
 from hashlib import sha256
 
@@ -197,12 +194,6 @@
 
         if username in self.core_provider.list_admin_names():
             return
-<<<<<<< HEAD
-        (username, password, project) = self.build_account(
-            username, password, project_name, role_name, max_quota)
-        ident = self.create_identity(account_user, group_name,
-                                     username, password,
-=======
         try:
             (username, password, project) = self.build_account(
                 username, password, project_name, role_name, max_quota)
@@ -214,7 +205,6 @@
                 "This conflict should be addressed by hand."
                 % (username, ))
         ident = self.create_identity(username, password,
->>>>>>> 7e158022
                                      project.name,
                                      quota=quota,
                                      max_quota=max_quota,
