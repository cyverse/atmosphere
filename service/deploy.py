--- conflicted
+++ resolved
@@ -294,33 +294,10 @@
 
 def build_host_name(ip):
     """
-<<<<<<< HEAD
     Build host name from the configuration in settings
     See:
     * INSTANCE_HOSTNAMING_FORMAT
     * INSTANCE_HOSTNAMING_DOMAIN (Required if you use `%(domain)s`)
-=======
-    Return the host name
-    * iPlant or jetstream
-    """
-    if not ip:
-        return ""
-    return jetstream_hostname(ip)
-
-
-def split_ip_address(ip):
-    regex = re.compile(
-        "(?P<one>[0-9]+)\.(?P<two>[0-9]+)\."
-        "(?P<three>[0-9]+)\.(?P<four>[0-9]+)")
-    r = regex.search(ip)
-    (one, two, three, four) = r.groups()
-    return (one, two, three, four)
-
-
-def iplant_hostname(ip):
-    """
-    vmXXX-YYY
->>>>>>> 5fa7a249
     """
     #NOTE: This is a hack until we address 'provider specific' hostnaming
     if '114.5' in ip:
