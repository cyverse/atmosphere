--- conflicted
+++ resolved
@@ -23,12 +23,8 @@
 
 from core.core_logging import create_instance_logger
 from core.models.ssh_key import get_user_ssh_keys
-<<<<<<< HEAD
 from core.models import AtmosphereUser as User
 from core.models import Provider, Identity, Instance, SSHKey
-=======
-from core.models import Provider, Identity
->>>>>>> 7e158022
 
 from service.exceptions import AnsibleDeployException
 
