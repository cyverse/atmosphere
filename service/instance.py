from dateutil.relativedelta import relativedelta
import os.path
import time
import uuid

from djcelery.app import app

from threepio import logger

from rtwo.provider import AWSProvider, AWSUSEastProvider,\
    AWSUSWestProvider, EucaProvider,\
    OSProvider, OSValhallaProvider
from rtwo.driver import OSDriver

from core.models.identity import Identity as CoreIdentity
from core.models.instance import convert_esh_instance
from core.models.size import convert_esh_size
from core.models.provider import AccountProvider

from api import get_esh_driver

from atmosphere import settings
from atmosphere.settings import secrets

from service.quota import check_over_quota
from service.allocation import check_over_allocation
from service.exceptions import OverAllocationError, OverQuotaError,\
    SizeNotAvailable, HypervisorCapacityError
from service.accounts.openstack import AccountDriver as OSAccountDriver


# Networking specific
def remove_ips(esh_driver, esh_instance):
    network_manager = esh_driver._connection.get_network_manager()
    network_manager.disassociate_floating_ip(esh_instance.id)
    instance_ports = network_manager.list_ports(device_id=esh_instance.id)
    if instance_ports:
        fixed_ips = instance_ports[0].get('fixed_ips',[])
        if fixed_ips:
            fixed_ip = fixed_ips[0]['ip_address']
            esh_driver._connection.ex_remove_fixed_ip(esh_instance, fixed_ip)

def remove_network(esh_driver, identity_id):
    from service.tasks.driver import remove_empty_network
    remove_empty_network.s(esh_driver.__class__, esh_driver.provider,
                           esh_driver.identity, identity_id,
                           remove_network=False).apply_async(countdown=20)


def restore_network(esh_driver, esh_instance, identity_id):
    core_identity = CoreIdentity.objects.get(id=identity_id)
    (network, subnet) = network_init(core_identity)
    return network, subnet

def restore_ips(esh_driver, esh_instance):
    from service.tasks.driver import add_floating_ip
    node_network = esh_instance.extra.get('addresses')
    if not node_network:
        raise Exception("Could not determine the network for node %s"
                        % node)
    try:
        network_name = node_network.keys()[0]
    except Exception, e:
        raise Exception("Could not determine network name for node %s"
                        % node)

    try:
        network_manager = esh_driver._connection.get_network_manager()
        network = network_manager.find_network(network_name)
        if not network:
            raise Exception("NetworkManager Could not determine the network"
                        "for node %s" % node)
        network_id = network[0]['id']
    except Exception, e:
        raise
    if not esh_instance._node.private_ips:
        logger.info("Adding fixed IP")
        esh_driver._connection.ex_add_fixed_ip(esh_instance, network_id)
    if not esh_instance._node.public_ips:
        logger.info("Adding floating IP")
        add_floating_ip.s(esh_driver.__class__, esh_driver.provider,
                          esh_driver.identity,
                          esh_instance.id).apply_async(countdown=10)

<<<<<<< HEAD

#Instance specific
=======
>>>>>>> 94b0bee2
def stop_instance(esh_driver, esh_instance, provider_id, identity_id, user,
                  reclaim_ip=True):
    """

    raise OverQuotaError, OverAllocationError, InvalidCredsError
    """
    if reclaim_ip:
        remove_ips(esh_driver, esh_instance)
    stopped = esh_driver.stop_instance(esh_instance)
    if reclaim_ip:
        remove_network(esh_driver, identity_id)
    update_status(esh_driver, esh_instance.id, provider_id, identity_id, user)


def start_instance(esh_driver, esh_instance, provider_id, identity_id, user,
                   restore_ip=True, update_meta=True):
    """

    raise OverQuotaError, OverAllocationError, InvalidCredsError
    """
    from service.tasks.driver import update_metadata
    admin_capacity_check(provider_id, esh_instance.id)
    if restore_ip:
        restore_network(esh_driver, esh_instance, identity_id)
    if update_meta:
        update_instance_metadata(esh_driver, esh_instance,
                                 data={'tmp_status': 'networking'},
                                 replace=False)
    esh_driver.start_instance(esh_instance)
    if restore_ip:
        restore_ips(esh_driver, esh_instance)
    if update_meta:
        #Run this task only when instance moves from suspended --> active
        update_metadata.s(
            esh_driver.__class__, esh_driver.provider, esh_driver.identity,
            esh_instance.id, {'tmp_status': ''}).apply_async(countdown=30)
    update_status(esh_driver, esh_instance.id, provider_id, identity_id, user)


def suspend_instance(esh_driver, esh_instance,
                     provider_id, identity_id,
                     user, reclaim_ip=True):
    """

    raise OverQuotaError, OverAllocationError, InvalidCredsError
    """
    if reclaim_ip:
        remove_ips(esh_driver, esh_instance)
    suspended = esh_driver.suspend_instance(esh_instance)
    if reclaim_ip:
        remove_network(esh_driver, identity_id)
    update_status(esh_driver, esh_instance.id, provider_id, identity_id, user)
    return suspended

def admin_capacity_check(provider_id, instance_id):
    from service.driver import get_admin_driver
    from core.models import Provider
    p = Provider.objects.get(id=provider_id)
    admin_driver = get_admin_driver(p)
    instance = admin_driver.get_instance(instance_id)
    if not instance:
        logger.warn("ERROR - Could not find instance id=%s"
                    % (instance_id,))
        return
    hypervisor_hostname = instance.extra['object']\
            .get('OS-EXT-SRV-ATTR:hypervisor_hostname')
    if not hypervisor_hostname:
        logger.warn("ERROR - Server Attribute hypervisor_hostname missing!"
                    "Assumed to be under capacity")
        return
    hypervisor_stats = admin_driver._connection.ex_detail_hypervisor_node(
            hypervisor_hostname)
    return test_capacity(hypervisor_hostname, instance, hypervisor_stats)

def test_capacity(hypervisor_hostname, instance, hypervisor_stats):
    """
    Test that the hypervisor has the capacity to bring an inactive instance
    back online on the compute node
    """
    #CPU tests first (Most likely bottleneck)
    cpu_total = hypervisor_stats['vcpus']
    cpu_used = hypervisor_stats['vcpus_used']
    cpu_needed = instance.size.cpu
    log_str = "Resource:%s Used:%s Additional:%s Total:%s"\
            % ("cpu", cpu_used, cpu_needed, cpu_total)
    logger.debug(log_str)
    if cpu_used + cpu_needed > cpu_total:
        raise HypervisorCapacityError(hypervisor_hostname, "Hypervisor is over-capacity. %s" % log_str)

    # ALL MEMORY VALUES IN MB
    mem_total = hypervisor_stats['memory_mb']
    mem_used = hypervisor_stats['memory_mb_used']
    mem_needed = instance.size.ram
    log_str = "Resource:%s Used:%s Additional:%s Total:%s"\
            % ("mem", mem_used, mem_needed, mem_total)
    logger.debug(log_str)
    if mem_used + mem_needed > mem_total:
        raise HypervisorCapacityError(hypervisor_hostname, "Hypervisor is over-capacity. %s" % log_str)

    # ALL DISK VALUES IN GB
    disk_total = hypervisor_stats['local_gb']
    disk_used = hypervisor_stats['local_gb_used']
    disk_needed = instance.size.disk + instance.size.ephemeral
    log_str = "Resource:%s Used:%s Additional:%s Total:%s"\
            % ("disk", disk_used, disk_needed, disk_total)
    if disk_used + disk_needed > disk_total:
        raise HypervisorCapacityError(hypervisor_hostname, "Hypervisor is over-capacity. %s" % log_str)

def resume_instance(esh_driver, esh_instance,
                    provider_id, identity_id,
                    user, restore_ip=True,
                    update_meta=True):
    """

    raise OverQuotaError, OverAllocationError, InvalidCredsError
    """
    from service.tasks.driver import update_metadata
    check_quota(user.username, identity_id, esh_instance.size, resuming=True)
    admin_capacity_check(provider_id, esh_instance.id)
    if restore_ip:
        restore_network(esh_driver, esh_instance, identity_id)
    if update_meta:
        update_instance_metadata(esh_driver, esh_instance,
                                 data={'tmp_status': 'networking'},
                                 replace=False)
    esh_driver.resume_instance(esh_instance)
    if restore_ip:
        restore_ips(esh_driver, esh_instance)
    if update_meta:
        #Run this task only when instance moves from suspended --> active
        update_metadata.s(
            esh_driver.__class__, esh_driver.provider, esh_driver.identity,
            esh_instance.id, {'tmp_status': ''}).apply_async(countdown=30)
    update_status(esh_driver, esh_instance.id, provider_id, identity_id, user)


def update_status(esh_driver, instance_id, provider_id, identity_id, user):
    #Grab a new copy of the instance
    instance_list_method = esh_driver.list_instances

    if AccountProvider.objects.filter(identity__id=identity_id):
        # Instance list method changes when using the OPENSTACK provider
        instance_list_method = esh_driver.list_all_instances

    try:
        esh_instance_list = instance_list_method()
    except InvalidCredsError:
        return invalid_creds(provider_id, identity_id)

    esh_instance = [instance for instance in esh_instance_list if
                    instance.id == instance_id]
    esh_instance = esh_instance[0]

    #Convert & Update based on new status change
    core_instance = convert_esh_instance(esh_driver,
                                         esh_instance,
                                         provider_id,
                                         identity_id,
                                         user)
    core_instance.update_history(
        core_instance.esh.extra['status'],
        core_instance.esh.extra.get('task'))


def get_core_instances(identity_id):
    identity = CoreIdentity.objects.get(id=identity_id)
    driver = get_esh_driver(identity)
    instances = driver.list_instances()
    core_instances = [convert_esh_instance(driver,
                                           esh_instance,
                                           identity.provider.id,
                                           identity.id,
                                           identity.created_by)
                      for esh_instance in instances]
    return core_instances


def destroy_instance(identity_id, instance_alias):
    core_identity = CoreIdentity.objects.get(id=identity_id)
    esh_driver = get_esh_driver(core_identity)
    instance = esh_driver.get_instance(instance_alias)
    #Bail if instance doesnt exist
    if not instance:
        return None
    if isinstance(esh_driver, OSDriver):
        #Openstack: Remove floating IP first
        esh_driver._connection.ex_disassociate_floating_ip(instance)
    node_destroyed = esh_driver._connection.destroy_node(instance)
    return node_destroyed


def launch_instance(user, provider_id, identity_id,
                    size_alias, machine_alias, **kwargs):
    """
    Required arguments will launch the instance, extras will do
    provider-specific modifications.

    Test the quota, Launch the instance,
    creates a core repr and updates status.

    returns a core_instance object after updating core DB.
    """

    core_identity = CoreIdentity.objects.get(id=identity_id)

    esh_driver = get_esh_driver(core_identity, user)
    size = esh_driver.get_size(size_alias)

    #May raise SizeNotAvailable
    check_size(size, provider_id)

    #May raise OverQuotaError or OverAllocationError
    check_quota(user.username, identity_id, size)

    #May raise InvalidCredsError
    (esh_instance, token, password) = launch_esh_instance(esh_driver, machine_alias,
                                                size_alias, core_identity,
                                                **kwargs)
    #Convert esh --> core
    core_instance = convert_esh_instance(
        esh_driver, esh_instance, provider_id, identity_id,
        user, token, password)
    core_instance.update_history(
        core_instance.esh.extra['status'],
        #2nd arg is task OR tmp_status
        core_instance.esh.extra.get('task') or
        core_instance.esh.extra.get('metadata', {}).get('tmp_status'),
        first_update=True)

    return core_instance


def check_size(esh_size, provider_id):
    try:
        if not convert_esh_size(esh_size, provider_id).active():
            raise SizeNotAvailable()
    except:
        raise SizeNotAvailable()


def check_quota(username, identity_id, esh_size, resuming=False):
    (over_quota, resource,
     requested, used, allowed) = check_over_quota(username,
                                                  identity_id,
                                                  esh_size, resuming=resuming)
    if over_quota:
        raise OverQuotaError(resource, requested, used, allowed)

    (over_allocation, time_diff) =\
        check_over_allocation(username,
                              identity_id,
                              relativedelta(day=1, months=1))
    if over_allocation and not settings.DEBUG:
        raise OverAllocationError(time_diff)


def security_group_init(core_identity):
    os_driver = OSAccountDriver(core_identity.provider)
    creds = core_identity.get_credentials()
    security_group = os_driver.init_security_group(
        creds['key'], creds['secret'],
        creds['ex_tenant_name'], creds['ex_tenant_name'],
        os_driver.MASTER_RULES_LIST)
    return security_group


def keypair_init(core_identity):
    os_driver = OSAccountDriver(core_identity.provider)
    creds = core_identity.get_credentials()
    with open(settings.ATMOSPHERE_KEYPAIR_FILE, 'r') as pub_key_file:
        public_key = pub_key_file.read()
    keypair, created = os_driver.get_or_create_keypair(
        creds['key'], creds['secret'], creds['ex_tenant_name'],
        settings.ATMOSPHERE_KEYPAIR_NAME, public_key)
    if created:
        logger.info("Created keypair for %s" % creds['key'])
    return keypair


def network_init(core_identity):
    provider_creds = core_identity.provider.get_credentials()
    if 'router_name' not in provider_creds.keys():
        logger.warn("ProviderCredential 'router_name' missing:"
                    "cannot create virtual network")
        return
    os_driver = OSAccountDriver(core_identity.provider)
    (network, subnet) = os_driver.create_network(core_identity)
    return (network, subnet)


def launch_esh_instance(driver, machine_alias, size_alias, core_identity,
                        name=None, username=None, *args, **kwargs):
    """
    TODO: Remove extras, pass as kwarg_dict instead

    return the esh_instance & instance token
    """
    from service import task
    try:
        #create a reference to this attempted instance launch.
        instance_token = str(uuid.uuid4())
        #create a unique one-time password for instance root user
        instance_password = str(uuid.uuid4())

        #TODO: Mock these for faster launch performance
        #Gather the machine object
        machine = driver.get_machine(machine_alias)
        if not machine:
            raise Exception(
                "Machine %s could not be located with this driver"
                % machine_alias)

        #Gather the size object
        size = driver.get_size(size_alias)
        if not size:
            raise Exception(
                "Size %s could not be located with this driver" % size_alias)

        if not username:
            username = driver.identity.user.username
        if not name:
            name = 'Instance of %s' % machine.alias

        if isinstance(driver.provider, EucaProvider):
            #Create and set userdata
            instance_service_url = "%s" % (settings.INSTANCE_SERVICE_URL,)
            init_file_version = kwargs.get('init_file', "v1")
            # Remove quotes -- Single && Double
            name = name.replace('"', '').replace("'", "")
            userdata_contents = _get_init_script(instance_service_url,
                                                 instance_token,
                                                 instance_password,
                                                 name,
                                                 username, init_file_version)
            #Create/deploy the instance -- NOTE: Name is passed in extras
            logger.info("EUCA -- driver.create_instance EXTRAS:%s" % kwargs)
            esh_instance = driver\
                .create_instance(name=name, image=machine,
                                 size=size, ex_userdata=userdata_contents,
                                 **kwargs)
        elif isinstance(driver.provider, OSProvider):
            deploy = True
            security_group_init(core_identity)
            network_init(core_identity)
            keypair_init(core_identity)
            credentials = core_identity.get_credentials()
            tenant_name = credentials.get('ex_tenant_name')
            ex_metadata = {'tmp_status': 'initializing',
                           'tenant_name': tenant_name,
                           'creator': '%s' % username}
            ex_keyname = settings.ATMOSPHERE_KEYPAIR_NAME
            logger.debug("OS driver.create_instance kwargs: %s" % kwargs)
            esh_instance = driver.create_instance(name=name, image=machine,
                                                  size=size,
                                                  token=instance_token,
                                                  ex_metadata=ex_metadata,
                                                  ex_keyname=ex_keyname,
                                                  deploy=True, **kwargs)
            #Used for testing.. Eager ignores countdown
            if app.conf.CELERY_ALWAYS_EAGER:
                logger.debug("Eager Task, wait 1 minute")
                time.sleep(1*60)
            # call async task to deploy to instance.
            task.deploy_init_task(driver, esh_instance, instance_password)
        elif isinstance(driver.provider, AWSProvider):
            #TODO:Extra stuff needed for AWS provider here
            esh_instance = driver.deploy_instance(name=name, image=machine,
                                                  size=size, deploy=True,
                                                  token=instance_token,
                                                  **kwargs)
        else:
            raise Exception("Unable to launch with this provider.")
        return (esh_instance, instance_token, instance_password)
    except Exception as e:
        logger.exception(e)
        raise


def _get_init_script(instance_service_url, instance_token, instance_password,
                     instance_name, username, init_file_version="v1"):
    instance_config = """\
arg = '{
 "atmosphere":{
  "servicename":"instance service",
  "instance_service_url":"%s",
  "server":"%s",
  "token":"%s",
  "name":"%s",
  "userid":"%s",
  "vnc_license":"%s",
  "root_password":"%s"
 }
}'""" % (instance_service_url, settings.SERVER_URL,
         instance_token, instance_name, username,
         secrets.ATMOSPHERE_VNC_LICENSE, instance_password)

    init_script_file = os.path.join(
        settings.PROJECT_ROOT,
        "init_files/%s/atmo-initer.rb" % init_file_version)
    with open(init_script_file, 'r') as the_file:
        init_script_contents = the_file.read()
    init_script_contents += instance_config + "\nmain(arg)"
    return init_script_contents

def update_instance_metadata(esh_driver, esh_instance, data={}, replace=True):
    """
    NOTE: This will NOT WORK for TAGS until openstack
    allows JSONArrays as values for metadata!
    """
    wait_time = 1
    if not esh_instance:
<<<<<<< HEAD
=======
        logger.info("Missing Esh Instance. Has this instance been deleted?")
>>>>>>> 94b0bee2
        return {}
    instance_id = esh_instance.id

    if not hasattr(esh_driver._connection, 'ex_set_metadata'):
        logger.warn("EshDriver %s does not have function 'ex_set_metadata'"
                    % esh_driver._connection.__class__)
        return {}
    if esh_instance.extra['status'] == 'build':
        raise Exception("Metadata cannot be applied while EshInstance %s is in"
                        " the build state." % (esh_instance,))
    # ASSERT: We are ready to update the metadata
    if data.get('name'):
        esh_driver._connection.ex_set_server_name(esh_instance, data['name'])
    try:
        return esh_driver._connection.ex_set_metadata(esh_instance, data,
                replace_metadata=replace)
    except Exception, e:
        logger.exception("Error updating the metadata")
        if 'incapable of performing the request' in e.message:
            return {}
        else:
            raise
<|MERGE_RESOLUTION|>--- conflicted
+++ resolved
@@ -82,11 +82,6 @@
                           esh_driver.identity,
                           esh_instance.id).apply_async(countdown=10)
 
-<<<<<<< HEAD
-
-#Instance specific
-=======
->>>>>>> 94b0bee2
 def stop_instance(esh_driver, esh_instance, provider_id, identity_id, user,
                   reclaim_ip=True):
     """
@@ -498,10 +493,6 @@
     """
     wait_time = 1
     if not esh_instance:
-<<<<<<< HEAD
-=======
-        logger.info("Missing Esh Instance. Has this instance been deleted?")
->>>>>>> 94b0bee2
         return {}
     instance_id = esh_instance.id
 
