from dateutil.parser import parse
import pytz
import datetime
from django.db.models.query import Q
from core.models import EventTable
from core.models.instance import Instance
from core.models.allocation_source import UserAllocationSource, AllocationSource


def create_report(report_start_date, report_end_date, user_id=None, allocation_source_name=None):
    if not report_start_date or not report_end_date:
        raise Exception("Start date and end date missing for allocation calculation function")
    try:
        report_start_date = report_start_date if isinstance(report_start_date, datetime.datetime) else parse(report_start_date)
        report_end_date = report_end_date if isinstance(report_end_date, datetime.datetime) else parse(report_end_date)
    except:
        raise Exception("Cannot parse start and end dates for allocation calculation function")
    data = generate_data(report_start_date, report_end_date, username=user_id)
    if allocation_source_name:
        output = []
        for row in data:
            if row['allocation_source'] == allocation_source_name:
                output.append(row)
        return output

    return data

def generate_data(report_start_date, report_end_date, username=None):
    # filter events and instancs)
    filtered_items = filter_events_and_instances(report_start_date, report_end_date, username=username)
    # create instance to event mappings
    event_instance_dict = group_events_by_instances(filtered_items['events'])
    # get all instance status histories for the event
    filtered_instance_histories = get_all_histories_for_instance(filtered_items['instances'], report_start_date, report_end_date)
    # map events to instance status histories ids
    events_histories_dict = map_events_to_histories(filtered_instance_histories, event_instance_dict)
    # create rows of data
    data = create_rows(filtered_instance_histories, events_histories_dict, report_start_date, report_end_date)
    return data


def filter_events_and_instances(report_start_date, report_end_date, username=None):
    events = EventTable.objects.filter(Q(timestamp__gte=report_start_date) & Q(timestamp__lte=report_end_date) & Q(name__exact="instance_allocation_source_changed")).order_by('timestamp')
    instances = Instance.objects.filter(
        Q(
            Q(start_date__gte=report_start_date) & Q(start_date__lte=report_end_date)
        ) |
        Q(
            Q(end_date__gte=report_start_date) & Q(end_date__lte=report_end_date)
        ) |
        Q(
            Q(start_date__lte=report_start_date) & Q(Q(end_date__isnull=True) | Q(end_date__gte=report_end_date))
        )
    )
    if username:
        from core.models.user import AtmosphereUser
        try:
            user_id_int = AtmosphereUser.objects.get(username=username)
        except:
            raise Exception("User '%s' does not exist"%(username))
        events = events.filter(Q(payload__username__exact=username) | Q(entity_id=username)).order_by('timestamp')
        instances = instances.filter(Q(created_by__exact=user_id_int))
    return {'events': events, 'instances': instances}


def group_events_by_instances(events):
    out_dic = {}

    for event in events:
        out_dic.setdefault(event.payload['instance_id'], []).append(event)

    return out_dic


def get_all_histories_for_instance(instances, report_start_date, report_end_date):
    histories = {}
    for instance in instances:
        histories[instance.provider_alias] = instance.instancestatushistory_set.filter(
                ~Q(start_date__gte=report_end_date) & 
                ~Q(
                    Q(end_date__isnull=False) & Q(end_date__lte=report_start_date)
                  )
            ).order_by('start_date')

    return histories


def map_events_to_histories(filtered_instance_histories, event_instance_dict):
    out_dic = {}
    for instance, events in event_instance_dict.iteritems():
        hist_list = filtered_instance_histories.get(instance,[])
        for info in events:
            ts = info.timestamp
            inst_history = [i.id for i in hist_list if i.start_date <= ts and ((not i.end_date) or (i.end_date and i.end_date >= ts))]
            if inst_history:
                out_dic.setdefault(inst_history[-1], []).append(info)
    return out_dic

def get_allocation_source_name_from_event(username, report_start_date, instance_id):

    events = EventTable.objects.filter(Q(timestamp__lt=report_start_date) & Q(name__exact="instance_allocation_source_changed") & Q(Q(payload__username__exact=username) | Q(entity_id=username)) & Q(payload__instance_id__exact=instance_id)).order_by('timestamp')
    if not events:
        return False
    else:
<<<<<<< HEAD
        allocation_source_object = AllocationSource.objects.filter(name=events.last().payload['allocation_source_name'])
=======
        allocation_source_object = AllocationSource.objects.filter(uuid=events.last().payload['allocation_source_id'])
>>>>>>> 77f3eca3
        if allocation_source_object:
            return allocation_source_object.last().name
        else:
            raise Exception('Allocation Source %s in event %s does not exist' % (events.last().payload['allocation_source_name'],events.last().id))
       

def create_rows(filtered_instance_histories, events_histories_dict, report_start_date, report_end_date):
    data = []
    current_user = ''
    allocation_source_name = ''
    current_instance_id = ''
    burn_rate_per_user = {}

    still_running = _get_current_date_utc()
    total_burn_rate = 0
    for instance, histories in filtered_instance_histories.iteritems():
        for hist in histories:
            if current_user != hist.instance.created_by.username:
                if current_user:
                    burn_rate_per_user[current_user] = burn_rate_per_user.get(current_user, 0) + total_burn_rate
                current_user = hist.instance.created_by.username

            if current_instance_id != hist.instance.id:
                current_as_name = get_allocation_source_name_from_event(current_user,report_start_date,hist.instance.provider_alias)
                allocation_source_name = current_as_name if current_as_name else 'N/A' 
                current_instance_id = hist.instance.id
            
            empty_row = {'username': '', 'instance_id': '', 'allocation_source': '', 'provider_alias': '', 'instance_status_history_id': '', 'cpu': '', 'memory': '',
                         'disk': '', 'instance_status_start_date': '', 'instance_status_end_date': '', 'report_start_date': report_start_date, 'report_end_date': report_end_date,
                         'instance_status': '', 'duration': '', 'applicable_duration': '', 'burn_rate': ''}
            filled_row = fill_data(empty_row, hist, allocation_source_name)
            # check if instance is active and has no end date. If so, increment total burn rate
            if hist.status.name == 'active' and not hist.end_date:
                total_burn_rate += 1
            filled_row['burn_rate'] = total_burn_rate
            if hist.id in events_histories_dict:
                events = events_histories_dict[hist.id]
                start_date = hist.start_date
                for event in events:
                    end_date = event.timestamp
                    # fill out stuff
                    filled_row_temp = filled_row.copy()
                    filled_row_temp['instance_status_start_date'] = start_date
                    filled_row_temp['instance_status_end_date'] = end_date
                    filled_row_temp['allocation_source'] = allocation_source_name 
                    try:
<<<<<<< HEAD
                        new_allocation_source =event.payload['allocation_source_name']
=======
                        new_allocation_source = AllocationSource.objects.get(uuid=event.payload['allocation_source_id']).name
>>>>>>> 77f3eca3
                    except:
                        new_allocation_source = 'N/A'
                    allocation_source_name = new_allocation_source
                    filled_row_temp['applicable_duration'] = calculate_allocation(hist, start_date, end_date, report_start_date, report_end_date)
                    data.append(filled_row_temp)
                    filled_row_temp = ''
                    start_date = event.timestamp
                end_date = still_running if not hist.end_date else hist.end_date
                filled_row_temp = filled_row.copy()
                filled_row_temp['instance_status_start_date'] = start_date
                filled_row_temp['instance_status_end_date'] = end_date
                filled_row_temp['allocation_source'] = allocation_source_name
                filled_row_temp['applicable_duration'] = calculate_allocation(hist, start_date, end_date, report_start_date, report_end_date)
                data.append(filled_row_temp)
            else:
                end_date = still_running if not hist.end_date else hist.end_date
                filled_row['applicable_duration'] = calculate_allocation(hist, hist.start_date, end_date, report_start_date, report_end_date)
                data.append(filled_row)

    return data


def calculate_allocation(hist, start_date, end_date, report_start_date, report_end_date):

    if hist.status.name == 'active':
        effective_start_date = max(start_date, report_start_date)
        effective_end_date = report_end_date if end_date is None else min(end_date, report_end_date)
        applicable_duration = (effective_end_date - effective_start_date).total_seconds()*hist.size.cpu
        return applicable_duration
    else:
        return 0


def _get_current_date_utc():
    return datetime.datetime.utcnow().replace(tzinfo=pytz.utc)


def fill_data(row, history_obj, allocation_source):
    still_running = _get_current_date_utc()
    row['username'] = history_obj.instance.created_by.username
    row['allocation_source'] = allocation_source
    row['instance_id'] = history_obj.instance_id
    row['image_name'] = Instance.objects.get(id=history_obj.instance_id).application_name()
    row['provider_alias'] = history_obj.instance.provider_alias
    row['instance_status_history_id'] = history_obj.id
    row['cpu'] = history_obj.size.cpu
    row['memory'] = history_obj.size.mem
    row['disk'] = history_obj.size.disk
    row['instance_status_start_date'] = history_obj.start_date
    row['instance_status_end_date'] = still_running if not history_obj.end_date else history_obj.end_date
    row['instance_status'] = history_obj.status.name
    row['duration'] = (still_running - history_obj.start_date).total_seconds() if not history_obj.end_date else (history_obj.end_date - history_obj.start_date).total_seconds()
    row['current_time'] = still_running
    return row


def write_csv(data):

    with open('/opt/dev/reports/new_report.csv', 'w+') as csv:
        csv.write("Username,Instance_ID,Allocation Source,Provider Alias,Instance_Status_History_ID,CPU,Memory,Disk,Instance_Status_Start_Date,Instance_Status_End_Date,Report_Start_Date,Report_End_Date,Instance_Status,Duration (hours),Applicable_Duration (hours)\n")

        for row in data:

            csv.write("%s,%s,%s,%s,%s,%s,%s,%s,%s,%s,%s,%s,%s,%s,%s\n" % (
                row['username'], row['instance_id'], row['allocation_source'],
                row['provider_alias'], row['instance_status_history_id'],
                row['cpu'], row['memory'], row['disk'],
                row['instance_status_start_date'],
                row['instance_status_end_date'],
                row['report_start_date'],
                row['report_end_date'],
                row['instance_status'],
                row['duration'], row['applicable_duration']))


def get_instance_burn_rate_from_row(row):
    burn_rate = 0
    is_active = row['instance_status'] == 'active'
    if is_active:
        no_end_date = not row['instance_status_end_date']
        ends_after_report_end = row['instance_status_end_date'] >= row['report_end_date']
        starts_before_report_end = row['instance_status_start_date'] < row['report_end_date']
        is_running_at_report_end = no_end_date or (starts_before_report_end and ends_after_report_end)
        if is_running_at_report_end:
            burn_rate = row['cpu']
    return burn_rate<|MERGE_RESOLUTION|>--- conflicted
+++ resolved
@@ -102,11 +102,7 @@
     if not events:
         return False
     else:
-<<<<<<< HEAD
         allocation_source_object = AllocationSource.objects.filter(name=events.last().payload['allocation_source_name'])
-=======
-        allocation_source_object = AllocationSource.objects.filter(uuid=events.last().payload['allocation_source_id'])
->>>>>>> 77f3eca3
         if allocation_source_object:
             return allocation_source_object.last().name
         else:
@@ -153,11 +149,7 @@
                     filled_row_temp['instance_status_end_date'] = end_date
                     filled_row_temp['allocation_source'] = allocation_source_name 
                     try:
-<<<<<<< HEAD
                         new_allocation_source =event.payload['allocation_source_name']
-=======
-                        new_allocation_source = AllocationSource.objects.get(uuid=event.payload['allocation_source_id']).name
->>>>>>> 77f3eca3
                     except:
                         new_allocation_source = 'N/A'
                     allocation_source_name = new_allocation_source
