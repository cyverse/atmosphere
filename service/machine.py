--- conflicted
+++ resolved
@@ -9,10 +9,7 @@
 
 from core import models
 from core.query import only_current_source
-<<<<<<< HEAD
 from service.cache import get_cached_driver
-=======
->>>>>>> 534c27d6
 from service.driver import get_account_driver
 from core.models.application import create_application, update_application
 from core.models.application_version import create_app_version
@@ -300,13 +297,6 @@
                         % (img, project_name))
     return
 
-<<<<<<< HEAD
-def sync_machine_membership(accounts, glance_image, new_machine, tenant_list):
-    """
-    This function will check that *all* tenants in 'tenant_list'
-     have been added to OpenStack and DB-level access controls
-    """
-=======
 def add_membership(image_version, group):
     """
     This function will add *all* users in the group
@@ -358,12 +348,19 @@
             continue # end the for loop
 
 
-def sync_membership(accounts, glance_image, new_machine, tenant_list):
->>>>>>> 534c27d6
+def sync_machine_membership(accounts, glance_image, new_machine, tenant_list):
+    """
+    This function will check that *all* tenants in 'tenant_list'
+     have been added to OpenStack and DB-level access controls
+    """
     tenant_list = sync_cloud_access(accounts, glance_image, names=tenant_list)
     # Make private on the DB level
     make_private(accounts.image_manager,
                  glance_image, new_machine, tenant_list)
+
+
+def sync_membership(accounts, glance_image, new_machine, tenant_list):
+    return sync_machine_membership(accounts glance_image, new_machine, tenant_list)
 
 
 def share_with_self(private_userlist, username):
