--- conflicted
+++ resolved
@@ -112,22 +112,10 @@
 class TaskMixin():
     def deploy_init_to_task(self, instance, *args, **kwargs):
         deploy_init_to.apply_async((self.__class__,
-<<<<<<< HEAD
                                     self.provider,
                                     self.identity,
                                     instance.alias),
                                    immutable=True, countdown=20)
-        # deploy_init_to.delay(self.__class__,
-        #                      self.provider,
-        #                      self.identity,
-        #                      instance.alias,
-        #                      *args, **kwargs)
-=======
-                              self.provider,
-                              self.identity,
-                              instance.alias),
-                              immutable=True, countdown=20)
->>>>>>> 5e0e51aa
 
     def deploy_to_task(self, instance, *args, **kwargs):
         deploy_to.delay(self.__class__,
