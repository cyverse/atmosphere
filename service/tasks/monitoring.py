from datetime import timedelta

from django.conf import settings
from django.db.models import Q, Count
from django.utils import timezone

from celery.decorators import task

from core.query import (
    only_current, only_current_source,
    source_in_range, inactive_versions)
from core.models.size import Size, convert_esh_size
from core.models.instance import convert_esh_instance
from core.models.provider import Provider
from core.models.machine import get_or_create_provider_machine, ProviderMachine
from core.models.application import Application, ApplicationMembership
from core.models.application_version import ApplicationVersion
from core.models import Allocation, Credential

from service.monitoring import (
    _cleanup_missing_instances,
    _get_instance_owner_map,
    _get_identity_from_tenant_name)
from service.monitoring import user_over_allocation_enforcement
from service.driver import get_account_driver
from service.cache import get_cached_driver
from glanceclient.exc import HTTPConflict, HTTPForbidden

from threepio import celery_logger


def strfdelta(tdelta, fmt=None):
    from string import Formatter
    if not fmt:
        # The standard, most human readable format.
        fmt = "{D} days {H:02} hours {M:02} minutes {S:02} seconds"
    if tdelta == timedelta():
        return "0 minutes"
    formatter = Formatter()
    return_map = {}
    div_by_map = {'D': 86400, 'H': 3600, 'M': 60, 'S': 1}
    keys = map(lambda x: x[1], list(formatter.parse(fmt)))
    remainder = int(tdelta.total_seconds())

    for unit in ('D', 'H', 'M', 'S'):
        if unit in keys and unit in div_by_map.keys():
            return_map[unit], remainder = divmod(remainder, div_by_map[unit])

    return formatter.format(fmt, **return_map)


def strfdate(datetime_o, fmt=None):
    if not fmt:
        # The standard, most human readable format.
        fmt = "%m/%d/%Y %H:%M:%S"
    if not datetime_o:
        datetime_o = timezone.now()

    return datetime_o.strftime(fmt)


def tenant_id_to_name_map(account_driver):
    """
    INPUT: account driver
    Get a list of projects
    OUTPUT: A dictionary with keys of ID and values of name
    """
    all_projects = account_driver.list_projects()
    return {tenant.id: tenant.name for tenant in all_projects}


@task(name="monitor_machines")
def monitor_machines():
    """
    Update machines by querying the Cloud for each active provider.
    """
    for p in Provider.get_active():
        monitor_machines_for.apply_async(args=[p.id])


@task(name="prune_machines")
def prune_machines():
    """
    Query the cloud and remove any machines
    that exist in the DB but can no longer be found.
    """
    for p in Provider.get_active():
        prune_machines_for.apply_async(args=[p.id])


@task(name="prune_machines_for")
def prune_machines_for(
        provider_id, print_logs=False, dry_run=False, forced_removal=False):
    """
    Look at the list of machines (as seen by the AccountProvider)
    if a machine cannot be found in the list, remove it.
    NOTE: BEFORE CALLING THIS TASK you should ensure
    that the AccountProvider can see ALL images.
    Failure to do so will result in any image unseen by the admin
    to be prematurely end-dated and removed from the API/UI.
    """
    provider = Provider.objects.get(id=provider_id)
    now = timezone.now()
    if print_logs:
        import logging
        import sys
        consolehandler = logging.StreamHandler(sys.stdout)
        consolehandler.setLevel(logging.DEBUG)
        celery_logger.addHandler(consolehandler)
    celery_logger.info("Starting prune_machines for Provider %s @ %s"
                       % (provider, now))

    if provider.is_active():
        account_driver = get_account_driver(provider)
        db_machines = ProviderMachine.objects.filter(
            only_current_source(), instance_source__provider=provider)
        cloud_machines = account_driver.list_all_images()
    else:
        db_machines = ProviderMachine.objects.filter(
                source_in_range(),  # like 'only_current..' w/o active_provider
                instance_source__provider=provider)
        cloud_machines = []

    # Don't do anything if cloud machines == [None,[]]
    if not cloud_machines and not forced_removal:
        return

    # Loop 1 - End-date All machines in the DB that
    # can NOT be found in the cloud.
    mach_count = _end_date_missing_database_machines(
        db_machines, cloud_machines, now=now, dry_run=dry_run)

    # Loop 2 and 3 - Capture all (still-active) versions without machines,
    # and all applications without versions.
    # These are 'outliers' and mainly here for safety-check purposes.
    ver_count = _remove_versions_without_machines(now=now)
    app_count = _remove_applications_without_versions(now=now)

    # Loop 4 - All 'Application' DB objects require
    # >=1 Version with >=1 ProviderMachine (ACTIVE!)
    # Apps that don't meet this criteria should be end-dated.
    app_count += _update_improperly_enddated_applications(now)

    celery_logger.info(
        "prune_machines completed for Provider %s : "
        "%s Applications, %s versions and %s machines pruned."
        % (provider, app_count, ver_count, mach_count))
    if print_logs:
        celery_logger.removeHandler(consolehandler)

@task(name="monitor_machines_for")
def monitor_machines_for(provider_id, print_logs=False, dry_run=False):
    """
    Run the set of tasks related to monitoring machines for a provider.
    Optionally, provide a list of usernames to monitor
    While debugging, print_logs=True can be very helpful.
    start_date and end_date allow you to search a 'non-standard' window of time.

    NEW LOGIC:
    * Membership and Privacy is dictated at the APPLICATION level.
    * loop over all machines on the cloud
    *   * If machine is PUBLIC, ensure the APP is public.
    *   * If machine is PRIVATE, ensure the APP is private && sync the membership!
    *   * Ignore the possibility of conflicts, prior schema should be sufficient for ensuring the above two usecases
    """
    provider = Provider.objects.get(id=provider_id)

    if print_logs:
        import logging
        import sys
        consolehandler = logging.StreamHandler(sys.stdout)
        consolehandler.setLevel(logging.DEBUG)
        celery_logger.addHandler(consolehandler)

    #STEP 1: get the apps
    new_public_apps, private_apps = get_public_and_private_apps(provider)

    #STEP 2: Find conflicts and report them.
    intersection = set(private_apps.keys()) & set(new_public_apps)
    if intersection:
        celery_logger.error("These applications were listed as BOTH public && private apps. Manual conflict correction required: %s" % intersection)

    #STEP 3: Apply the changes at app-level
    #Memoization at this high of a level will help save time
    account_drivers = {} # Provider -> accountDriver
    provider_tenant_mapping = {}  # Provider -> [{TenantId : TenantName},...]
    image_maps = {}
    if settings.ENFORCING:
        for app in new_public_apps:
            if app in intersection:
                celery_logger.error("Skipped public app: %s <%s>" % (app, app.id))
                continue
            make_machines_public(app, account_drivers, dry_run=dry_run)

        for app, membership in private_apps.items():
            if app in intersection:
                celery_logger.error("Skipped private app: %s <%s>" % (app, app.id))
                continue
            make_machines_private(app, membership, account_drivers, provider_tenant_mapping, image_maps, dry_run=dry_run)
    else:  # settings.ENFORCING = False
        celery_logger.warn("Settings.ENFORCING is set to False -- So we assume this is a development build and *NO* changes should be made to glance as a result of an 'information mismatch'")

    if print_logs:
        celery_logger.removeHandler(consolehandler)
    return

def get_public_and_private_apps(provider):
    """
    INPUT: Provider provider
    OUTPUT: 2-tuple (
            new_public_apps [],
            private_apps(key) + super-set-membership(value) {})
    """
    account_driver = get_account_driver(provider)
    all_projects_map = tenant_id_to_name_map(account_driver)
    cloud_machines = account_driver.list_all_images()

    db_machines = ProviderMachine.objects.filter(only_current_source(), instance_source__provider=provider)
    new_public_apps = []
    private_apps = {}
    # ASSERT: All non-end-dated machines in the DB can be found in the cloud
    # if you do not believe this is the case, you should call 'prune_machines_for'
    for cloud_machine in cloud_machines:
        #Filter out: ChromoSnapShot, eri-, eki-, ... (Or dont..)
        if any(cloud_machine.name.startswith(prefix) for prefix in ['eri-','eki-', 'ChromoSnapShot']):
            #celery_logger.debug("Skipping cloud machine %s" % cloud_machine)
            continue
        db_machine = get_or_create_provider_machine(cloud_machine.id, cloud_machine.name, provider.uuid)
        db_version = db_machine.application_version
        db_application = db_version.application

        if cloud_machine.get('visibility') == 'public':
            if db_application.private and db_application not in new_public_apps:
                new_public_apps.append(db_application) #Distinct list..
            #Else the db app is public and no changes are necessary.
        else:
            # cloud machine is private
            membership = get_shared_identities(account_driver, cloud_machine, all_projects_map)
            all_members = private_apps.get(db_application, [])
            all_members.extend(membership)
            #Distinct list..
            private_apps[db_application] = all_members
    return new_public_apps, private_apps


def remove_machine(db_machine, now_time=None, dry_run=False):
    """
    End date the DB ProviderMachine
    If all PMs are end-dated, End date the ApplicationVersion
    if all Versions are end-dated, End date the Application
    """
    if not now_time:
        now_time = timezone.now()

    db_machine.end_date = now_time
    celery_logger.info("End dating machine: %s" % db_machine)
    if not dry_run:
        db_machine.save()

    db_version = db_machine.application_version
    if db_version.machines.filter(
            # Look and see if all machines are end-dated.
            Q(instance_source__end_date__isnull=True) |
            Q(instance_source__end_date__gt=now_time)
            ).count() != 0:
        # Other machines exist.. No cascade necessary.
        return True
    # Version also completely end-dated. End date this version.
    db_version.end_date = now_time
    celery_logger.info("End dating version: %s" % db_version)
    if not dry_run:
        db_version.save()

    db_application = db_version.application
    if db_application.versions.filter(
            # If all versions are end-dated
            only_current(now_time)
            ).count() != 0:
        # Other versions exist.. No cascade necessary..
        return True
    db_application.end_date = now_time
    celery_logger.info("End dating application: %s" % db_application)
    if not dry_run:
        db_application.save()
    return True


def make_machines_private(application, identities, account_drivers={}, provider_tenant_mapping={}, image_maps={}, dry_run=False):
    """
    This method is called when the DB has marked the Machine/Application as PUBLIC
    But the CLOUD states that the machine is really private.
    GOAL: All versions and machines will be listed as PRIVATE on the cloud and include AS MANY identities as exist.
    """
    for version in application.active_versions():
        for machine in version.active_machines():
            # For each *active* machine in app/version..
            # Loop over each identity and check the list of 'current tenants' as viewed by keystone.
            account_driver = memoized_driver(machine, account_drivers)
            tenant_name_mapping = memoized_tenant_name_map(account_driver, provider_tenant_mapping)
            current_tenants = get_current_members(
                    account_driver, machine, tenant_name_mapping)
            provider = machine.instance_source.provider
            cloud_machine = memoized_image(account_driver, machine, image_maps)
            for identity in identities:
                if identity.provider == provider:
                    _share_image(account_driver, cloud_machine, identity, current_tenants, dry_run=dry_run)
                    add_application_membership(application, identity, dry_run=dry_run)
    # All the cloud work has been completed, so "lock down" the application.
    if not application.private:
        application.private = True
        celery_logger.info("Making Application %s private" % application.name)
        if not dry_run:
            application.save()

def memoized_image(account_driver, db_machine, image_maps={}):
    provider = db_machine.instance_source.provider
    identifier = db_machine.instance_source.identifier
    cloud_machine = image_maps.get( (provider, identifier) )
    # Return memoized result
    if cloud_machine:
        return cloud_machine
    # Retrieve and remember
    cloud_machine = account_driver.get_image(identifier)
    image_maps[ (provider, identifier) ] = cloud_machine
    return cloud_machine

def memoized_driver(machine, account_drivers={}):
    provider = machine.instance_source.provider
    account_driver = account_drivers.get(provider)
    if not account_driver:
        account_driver = get_account_driver(provider)
        if not account_driver:
            raise Exception("Cannot instantiate an account driver for %s" % provider)
        account_drivers[provider] = account_driver
    return account_driver

def memoized_tenant_name_map(account_driver, tenant_list_maps={}):
    tenant_id_name_map = tenant_list_maps.get(account_driver.core_provider)
    if not tenant_id_name_map:
        tenant_id_name_map = tenant_id_to_name_map(account_driver)
        tenant_list_maps[account_driver.core_provider] = tenant_id_name_map

    return tenant_id_name_map

def get_current_members(account_driver, machine, tenant_id_name_map):
    current_membership = account_driver.image_manager.shared_images_for(
            image_id=machine.identifier)

    current_tenants = []
    for membership in current_membership:
        tenant_id = membership.member_id
        tenant_name = tenant_id_name_map.get(tenant_id)
        if tenant_name:
            current_tenants.append(tenant_name)
    return current_tenants

def add_application_membership(application, identity, dry_run=False):
    for membership_obj in identity.identity_memberships.all():
        # For every 'member' of this identity:
        group = membership_obj.member
        # Add an application membership if not already there
        if application.applicationmembership_set.filter(group=group).count() == 0:
            celery_logger.info("Added ApplicationMembership %s for %s" % (group.name, application.name))
            if not dry_run:
                ApplicationMembership.objects.create(application=application, group=group)
        else:
            #celery_logger.debug("SKIPPED _ Group %s already ApplicationMember for %s" % (group.name, application.name))
            pass

def get_shared_identities(account_driver, cloud_machine, tenant_id_name_map):
    """
    INPUT: Provider, Cloud Machine (private), mapping of tenant_id to tenant_name
    OUTPUT: List of identities that *include* the 'tenant name' credential matched to 'a shared user' in openstack.
    """
    from core.models import Identity
    cloud_membership = account_driver.image_manager.shared_images_for(
        image_id=cloud_machine.id)
    # NOTE: the START type of 'all_identities' is list (in case no ValueListQuerySet is ever found)
    all_identities = []
    for cloud_machine_membership in cloud_membership:
        tenant_id = cloud_machine_membership.member_id
        tenant_name = tenant_id_name_map.get(tenant_id)
        if not tenant_name:
            celery_logger.warn("TENANT ID: %s NOT FOUND - %s" % (tenant_id, cloud_machine_membership))
            continue
        # Find matching 'tenantName' credential and add all matching identities w/ that tenantName.
        matching_creds = Credential.objects.filter(
                key='ex_tenant_name',  # TODO: ex_project_name on next OStack update.
                value=tenant_name,
                # NOTE: re-add this line when not replicating clouds!
                #identity__provider=account_driver.core_provider)
                )
        identity_ids = matching_creds.values_list('identity', flat=True)
        if not all_identities:
            all_identities = identity_ids
        else:
            all_identities = all_identities | identity_ids
    identity_list = Identity.objects.filter(id__in=all_identities)
    return identity_list

def update_membership(application, shared_identities):
    """
    For machine in application/version:
        Get list of current users
        For "super-set" list of identities:
            if identity exists on provider && identity NOT in current user list:
                account_driver.add_user(identity.name)
    """
    db_identity_membership = identity.identity_memberships.all().distinct()
    for db_identity_member in db_identity_membership:
        # For each group who holds this identity:
        #   grant them access to the now-private App, Version & Machine
        db_group = db_identity_member.member
        ApplicationMembership.objects.get_or_create(
            application=application, group=db_group)
        celery_logger.info("Added Application, Version, and Machine Membership to Group: %s" % (db_group,))
    return application


def make_machines_public(application, account_drivers={}, dry_run=False):
    """
    This method is called when the DB has marked the Machine/Application as PRIVATE
    But the CLOUD states that the machine is really public.
    """
    for version in application.active_versions():
        for machine in version.active_machines():
            provider = machine.instance_source.provider
            account_driver = memoized_driver(machine, account_drivers)
<<<<<<< HEAD
            image = account_driver.image_manager.get_image(image_id=machine.identifier)
            image_is_public = image.is_public if hasattr(image,'is_public') else image.get('visibility','') is 'public'
=======
            try:
                image = account_driver.image_manager.get_image(image_id=machine.identifier)
            except:  # Image not found
                celery_logger.info("Image not found on this provider: %s" % (machine))
                continue

            image_is_public = image.is_public if hasattr(image,'is_public') else image.get('visibility','') == 'public'
>>>>>>> 5fa7a249
            if image and image_is_public == False:
                celery_logger.info("Making Machine %s public" % image.id)
                if not dry_run:
                    account_driver.image_manager.glance.images.update(image.id, visibility='public')
    # Set top-level application to public (This will make all versions and PMs public too!)
    application.private = False
    celery_logger.info("Making Application %s:%s public" % (application.id,application.name))
    if not dry_run:
        application.save()


@task(name="monitor_instances")
def monitor_instances():
    """
    Update instances for each active provider.
    """
    for p in Provider.get_active():
        monitor_instances_for.apply_async(args=[p.id])


@task(name="monitor_instance_allocations")
def monitor_instance_allocations():
    """
    Update instances for each active provider.
    """
    for p in Provider.get_active():
        monitor_instances_for.apply_async(args=[p.id], kwargs={'check_allocations':True})


@task(name="monitor_instances_for")
def monitor_instances_for(provider_id, users=None,
                          print_logs=False, check_allocations=False, start_date=None, end_date=None):
    """
    Run the set of tasks related to monitoring instances for a provider.
    Optionally, provide a list of usernames to monitor
    While debugging, print_logs=True can be very helpful.
    start_date and end_date allow you to search a 'non-standard' window of time.
    """
    provider = Provider.objects.get(id=provider_id)

    # For now, lets just ignore everything that isn't openstack.
    if 'openstack' not in provider.type.name.lower():
        return

    instance_map = _get_instance_owner_map(provider, users=users)

    if print_logs:
        import logging
        import sys
        consolehandler = logging.StreamHandler(sys.stdout)
        consolehandler.setLevel(logging.DEBUG)
        celery_logger.addHandler(consolehandler)

    # DEVNOTE: Potential slowdown running multiple functions
    # Break this out when instance-caching is enabled
    running_total = 0
    for username in sorted(instance_map.keys()):
        running_instances = instance_map[username]
        running_total += len(running_instances)
        identity = _get_identity_from_tenant_name(provider, username)
        if identity and running_instances:
            try:
                driver = get_cached_driver(identity=identity)
                core_running_instances = [
                    convert_esh_instance(
                        driver,
                        inst,
                        identity.provider.uuid,
                        identity.uuid,
                        identity.created_by) for inst in running_instances]
            except Exception as exc:
                celery_logger.exception(
                    "Could not convert running instances for %s" %
                    username)
                continue
        else:
            # No running instances.
            core_running_instances = []
        # Using the 'known' list of running instances, cleanup the DB
        core_instances = _cleanup_missing_instances(
            identity,
            core_running_instances)
        if check_allocations:
            allocation_result = user_over_allocation_enforcement(
                provider, username,
                print_logs, start_date, end_date)
    if print_logs:
        celery_logger.removeHandler(consolehandler)
    return running_total


@task(name="monitor_sizes")
def monitor_sizes():
    """
    Update sizes for each active provider.
    """
    for p in Provider.get_active():
        monitor_sizes_for.apply_async(args=[p.id])


@task(name="monitor_sizes_for")
def monitor_sizes_for(provider_id, print_logs=False):
    """
    Run the set of tasks related to monitoring sizes for a provider.
    Optionally, provide a list of usernames to monitor
    While debugging, print_logs=True can be very helpful.
    start_date and end_date allow you to search a 'non-standard' window of time.
    """
    from service.driver import get_admin_driver

    if print_logs:
        import logging
        import sys
        consolehandler = logging.StreamHandler(sys.stdout)
        consolehandler.setLevel(logging.DEBUG)
        celery_logger.addHandler(consolehandler)

    provider = Provider.objects.get(id=provider_id)
    admin_driver = get_admin_driver(provider)
    # Non-End dated sizes on this provider
    db_sizes = Size.objects.filter(only_current(), provider=provider)
    all_sizes = admin_driver.list_sizes()
    seen_sizes = []
    for cloud_size in all_sizes:
        core_size = convert_esh_size(cloud_size, provider.uuid)
        seen_sizes.append(core_size)

    now_time = timezone.now()
    needs_end_date = [size for size in db_sizes if size not in seen_sizes]
    for size in needs_end_date:
        celery_logger.debug("End dating inactive size: %s" % size)
        size.end_date = now_time
        size.save()

    if print_logs:
        celery_logger.removeHandler(consolehandler)


@task(name="monthly_allocation_reset")
def monthly_allocation_reset():
    """
    This task contains logic related to:
    * Providers whose allocations should be reset on the first of the month
    * Which Allocation will be used as 'default'
    """
    default_allocation = Allocation.default_allocation()
    provider_locations = None
    # ensure a 'set' settings value
    if hasattr(settings, 'MONTHLY_RESET_PROVIDER_LOCATIONS'):
        provider_locations = settings.MONTHLY_RESET_PROVIDER_LOCATIONS
    else:
        raise Exception("settings.MONTHLY_RESET_PROVIDER_LOCATIONS has not been set. SKIPPING the monthly allocation reset.")

    # Ensure settings value is a list
    if not provider_locations or not isinstance(provider_locations, list):
        raise Exception("Expected a list ([]) of provider locations to receive a monthly reset")
    for location in provider_locations:
        provider = Provider.objects.get(location=location)
        reset_provider_allocation.apply_async(
            args=[
                provider.id,
                default_allocation.id])
    return


@task(name="reset_provider_allocation")
def reset_provider_allocation(provider_id, default_allocation_id):
    provider = Provider.objects.get(id=provider_id)
    default_allocation = Allocation.objects.get(id=default_allocation_id)
    exempt_allocation_list = Allocation.objects.filter(delta=-1)
    users_reset = 0
    memberships_reset = []
    for ident in provider.identity_set.all():
        if ident.created_by.is_staff or ident.created_by.is_superuser:
            continue
        for membership in ident.identity_memberships.all():
            if membership.allocation_id == default_allocation.id:
                continue
            if membership.allocation_id in exempt_allocation_list:
                continue
            print "Resetting Allocation for %s \t\tOld Allocation:%s" % (membership.member.name, membership.allocation)
            membership.allocation = default_allocation
            membership.save()
            memberships_reset.append(membership)
            users_reset += 1
    return (users_reset, memberships_reset)


def _end_date_missing_database_machines(db_machines, cloud_machines, now=None, dry_run=False):
    if not now:
        now = timezone.now()
    mach_count = 0
    cloud_machine_ids = [mach.id for mach in cloud_machines]
    for machine in db_machines:
        cloud_match = [mach for mach in cloud_machine_ids if mach == machine.identifier]
        if not cloud_match:
            remove_machine(machine, now, dry_run=dry_run)
            mach_count += 1
    return mach_count


def _remove_versions_without_machines(now=None):
    if not now:
        now = timezone.now()
    ver_count = 0
    versions_without_machines = ApplicationVersion.objects.filter(
        machines__isnull=True, end_date__isnull=True)
    ver_count = _perform_end_date(versions_without_machines, now)
    return ver_count


def _remove_applications_without_versions(now=None):
    if not now:
        now = timezone.now()
    app_count = 0
    apps_without_versions = Application.objects.filter(
        versions__isnull=True, end_date__isnull=True)
    app_count = _perform_end_date(apps_without_versions, now)
    return app_count


def _update_improperly_enddated_applications(now=None):
    if not now:
        now = timezone.now()
    improperly_enddated_apps = Application.objects.annotate(
        num_versions=Count('versions'), num_machines=Count('versions__machines')
    ).filter(
        inactive_versions(),
        # AND application has already been end-dated.
        end_date__isnull=False
    )
    app_count = _perform_end_date(improperly_enddated_apps, now)
    return app_count


def _perform_end_date(queryset, end_dated_at):
    count = 0
    for model in queryset:
        model.end_date_all(end_dated_at)
        count += 1
    return count

def _share_image(account_driver, cloud_machine, identity, members, dry_run=False):
    """
    INPUT: use account_driver to share cloud_machine with identity (if not in 'members' list)
    """
    # Skip tenant-names who are NOT in the DB, and tenants who are already included
    missing_tenant = identity.credential_set.filter(~Q(value__in=members), key='ex_tenant_name')
    if missing_tenant.count() == 0:
        #celery_logger.debug("SKIPPED _ Image %s already shared with %s" % (cloud_machine.id, identity))
        return
    elif missing_tenant.count() > 1:
        raise Exception("Safety Check -- You should not be here")
    tenant_name = missing_tenant[0]
    cloud_machine_is_public = cloud_machine.is_public if hasattr(cloud_machine,'is_public') else cloud_machine.get('visibility','') is 'public'
    if cloud_machine_is_public == True:
        celery_logger.info("Making Machine %s private" % cloud_machine.id)
        account_driver.image_manager.glance.images.update(cloud_machine.id, visibility='private')

    celery_logger.info("Sharing image %s<%s>: %s with %s" % (cloud_machine.id, cloud_machine.name, identity.provider.location, tenant_name.value))
    if not dry_run:
        try:
            account_driver.image_manager.share_image(cloud_machine, tenant_name.value)
        except HTTPConflict as exc:
            if 'already associated with image' in exc.message:
                pass
        except HTTPForbidden as exc:
            if 'Public images do not have members' in exc.message:
                celery_logger.warn("CONFLICT -- This image should have been marked 'private'! %s" % cloud_machine)
                pass
    return<|MERGE_RESOLUTION|>--- conflicted
+++ resolved
@@ -426,10 +426,6 @@
         for machine in version.active_machines():
             provider = machine.instance_source.provider
             account_driver = memoized_driver(machine, account_drivers)
-<<<<<<< HEAD
-            image = account_driver.image_manager.get_image(image_id=machine.identifier)
-            image_is_public = image.is_public if hasattr(image,'is_public') else image.get('visibility','') is 'public'
-=======
             try:
                 image = account_driver.image_manager.get_image(image_id=machine.identifier)
             except:  # Image not found
@@ -437,7 +433,6 @@
                 continue
 
             image_is_public = image.is_public if hasattr(image,'is_public') else image.get('visibility','') == 'public'
->>>>>>> 5fa7a249
             if image and image_is_public == False:
                 celery_logger.info("Making Machine %s public" % image.id)
                 if not dry_run:
