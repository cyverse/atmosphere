--- conflicted
+++ resolved
@@ -591,13 +591,9 @@
 
 
 def print_chain(start_task, idx=0):
-<<<<<<< HEAD
-    print "%s%s -->" % (idx + 1, start_task.task,),
-=======
     #FINAL case
     count = idx + 1
     signature = "\n%s Task %s: %s(args=%s) " % ("  "*(idx), count, start_task.task, start_task.args)
->>>>>>> 8deaa084
     if not start_task.options.get('link'):
         mystr = '%s\n%s(FINAL TASK)' % (signature, "  "*(idx+1))
         return mystr
@@ -605,13 +601,8 @@
     mystr = "%s" % signature
     next_tasks = start_task.options['link']
     for task in next_tasks:
-<<<<<<< HEAD
-        print_chain(task, idx + 1)
-
-=======
         mystr += print_chain(task, idx+1)
     return mystr
->>>>>>> 8deaa084
 
 def get_chain_from_active_no_ip(driverCls, provider, identity, instance,
                                 username=None, password=None, redeploy=False,
@@ -659,7 +650,6 @@
     # Guarantee 'networking' passes deploy_ready_test first!
     deploy_ready_task = deploy_ready_test.si(
         driverCls, provider, identity, instance.id)
-<<<<<<< HEAD
     # IMPORTANT NOTE: we are NOT updating to 'deploying' until actual
     # deployment takes place (SSH established. Time spent from
     # 'add_floating_ip' to SSH established is considered 'networking' time)
@@ -678,8 +668,6 @@
         # (SUCCESS_)LINKS and ERROR_LINKS
         deploy_task.link_error(
             deploy_failed.s(driverCls, provider, identity, instance.id))
-        deploy_ready_task.link(deploy_task)
-
     deploy_ready_task.link(deploy_meta_task)
     deploy_meta_task.link(deploy_task)
 
@@ -687,40 +675,6 @@
     start_chain = deploy_ready_task
 
     # JUST before we finish, check for boot_scripts_chain
-=======
-
-    #IMPORTANT NOTE: we are NOT updating to 'deploying' until actual deployment takes place (SSH established. Time spent from 'add_floating_ip' to SSH established is considered 'networking' time)
-    deploy_meta_task = update_metadata.si(
-        driverCls, provider, identity, instance.id,
-        {'tmp_status': 'deploying'})
-
-    deploy_task = _deploy_init_to.si(
-        driverCls, provider, identity, instance.id,
-        username, password, redeploy)
-
-    #Call additional Deployments
-    check_shell_task = check_process_task.si(
-        driverCls, provider, identity, instance.id, "shellinaboxd")
-    check_vnc_task = check_process_task.si(
-        driverCls, provider, identity, instance.id, "vnc")
-    #ONLY if redeploy == False!
-    email_task = _send_instance_email.si(
-        driverCls, provider, identity, instance.id)
-
-    # (SUCCESS_)LINKS and ERROR_LINKS
-    deploy_task.link_error(
-        deploy_failed.s(driverCls, provider, identity, instance.id))
-
-    deploy_ready_task.link(deploy_meta_task)
-    deploy_meta_task.link(deploy_task)
-    deploy_task.link(check_shell_task)
-    check_shell_task.link(check_vnc_task)
-    
-    # ALWAYS start by testing 'deployment' is possible.
-    start_chain = deploy_ready_task
-
-    #JUST before we finish, check for boot_scripts_chain
->>>>>>> 8deaa084
     boot_chain_start, boot_chain_end = _get_boot_script_chain(
         driverCls, provider, identity, instance.id)
     if boot_chain_start and boot_chain_end:
@@ -978,15 +932,11 @@
         % (num_retries, delta_time, remaining_retries, failure_eta)
 
 
-<<<<<<< HEAD
 def _deploy_ready_failed_email_test(
         driver,
         instance_id,
         current_request,
         task_class):
-=======
-def _deploy_ready_failed_email_test(driver, instance_id, exc_message, current_request, task_class):
->>>>>>> 8deaa084
     """
     Additional Acitons Include:
     * 50% - Send an Email to atmosphere alerts to notify that there *may* be a problem
@@ -998,14 +948,10 @@
     core_instance = Instance.objects.get(provider_alias=instance_id)
     num_retries = current_request.retries
     message = _generate_stats(current_request, task_class)
-<<<<<<< HEAD
-    if num_retries == int(task_class.max_retries / 2):
-=======
     if 'terminated' in exc_message:
         # Do NOTHING!
         pass
     elif num_retries == int(task_class.max_retries/2):
->>>>>>> 8deaa084
         # Halfway point. Send preemptive failure
         send_preemptive_deploy_failed_email(core_instance, message)
     elif num_retries == task_class.max_retries - 1:
