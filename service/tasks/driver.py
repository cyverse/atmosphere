--- conflicted
+++ resolved
@@ -33,17 +33,10 @@
 from core.models.profile import UserProfile
 
 from service.deploy import (
-<<<<<<< HEAD
-    inject_env_script, check_process, wrap_script, echo_test_script,
-    build_host_name,
-    deploy_to as ansible_deploy_to,
-    ready_to_deploy as ansible_ready_to_deploy
-=======
     inject_env_script, check_process, wrap_script,
     deploy_to as ansible_deploy_to, build_host_name,
     ready_to_deploy as ansible_ready_to_deploy,
     run_utility_playbooks, execution_has_failures
->>>>>>> f80e4b55
     )
 from service.driver import get_driver, get_account_driver
 from service.exceptions import AnsibleDeployException
@@ -1188,10 +1181,6 @@
         # TODO: Implement this as its own task, with the result from
         #'floating_ip' passed in. Add it to the deploy_chain before deploy_to
         hostname = build_host_name(floating_ip)
-<<<<<<< HEAD
-=======
-
->>>>>>> f80e4b55
         metadata_update = {
             'public-hostname': hostname,
             'public-ip': floating_ip
