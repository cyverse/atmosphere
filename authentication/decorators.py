--- conflicted
+++ resolved
@@ -98,25 +98,10 @@
     return validate_auth_token
 
 def api_auth_token_optional(func):
-<<<<<<< HEAD
-    """
-    This decorator is used for a specific API endpoint:
-    * Endpoint authentication NOT required
-    * IF authenticated, the result of the function changes.
-
-    If your endpoint does not match the second case, no decorator is necessary.
-    """
-    def validate_auth_token(decorated_func, *args, **kwargs):
-        """
-        NOTE: Calling request.user for the first time will call 'authenticate'
-            in the auth.token.TokenAuthentication class
-        """
-=======
     def validate_auth_token(decorated_func, *args, **kwargs):
         #Used for requests that require a valid token
         #NOTE: Calling request.user for the first time will call 'authenticate'
         #    in the auth.token.TokenAuthentication class
->>>>>>> d2a4c0fc
         request = args[0]
         #The result is irrelevant, but
         # the func will be able to 
