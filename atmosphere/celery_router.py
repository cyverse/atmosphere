--- conflicted
+++ resolved
@@ -74,14 +74,9 @@
                 "ROUTE: Assigning Route %s for Celery AsyncTask: %r %r %r" %
                 (the_route, task, args, kwargs))
         else:
-<<<<<<< HEAD
             logger.info(
                 "ROUTE: Assigning Route Default for Celery AsyncTask: %r %r %r" %
                 (task, args, kwargs))
-
-=======
-            logger.info("ROUTE: Assigning Route Default for Celery AsyncTask: %r %r %r" % (task, args, kwargs))
->>>>>>> 8deaa084
         return the_route
 
     def prepare_route(self, task_name):
@@ -96,11 +91,6 @@
         elif task_name in DEPLOY_TASKS:
             return {"queue": "ssh_deploy", "routing_key": "long.deployment"}
         else:
-<<<<<<< HEAD
-            logger.info("Could not place a routing key for TASK:%s"
-                        % task_name)
-=======
             logger.info("ROUTE: Could not place a routing key for TASK:%s"
                     % task_name)
->>>>>>> 8deaa084
             return {"queue": "default", "routing_key": "default"}