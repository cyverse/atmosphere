--- conflicted
+++ resolved
@@ -100,18 +100,6 @@
 EMAIL_LOOKUP_METHOD = '{{ EMAIL_LOOKUP_METHOD }}'
 
 # Marked for deletion when BYOC is available to set "per-provider-defaults"
-<<<<<<< HEAD
-{%- if DEFAULT_ALLOCATION_THRESHOLD and DEFAULT_ALLOCATION_DELTA and DEFAULT_QUOTA %}
-DEFAULT_ALLOCATION_THRESHOLD = {{ DEFAULT_ALLOCATION_THRESHOLD }}
-DEFAULT_ALLOCATION_DELTA = {{ DEFAULT_ALLOCATION_DELTA }}
-DEFAULT_QUOTA = {{ DEFAULT_QUOTA }}
-{%- else %}
-DEFAULT_ALLOCATION_THRESHOLD = None
-DEFAULT_ALLOCATION_DELTA = None
-DEFAULT_QUOTA = None
-{%- endif %}
-
-=======
 # Values must be integers or None.
 {%- if DEFAULT_ALLOCATION_THRESHOLD and DEFAULT_ALLOCATION_DELTA %}
 DEFAULT_ALLOCATION_THRESHOLD = int({{ DEFAULT_ALLOCATION_THRESHOLD }})
@@ -127,7 +115,7 @@
 {%- else %}
 DEFAULT_QUOTA = None
 {%- endif %}
->>>>>>> 0865049e
+
 # Marked for deletion -- Use provider.cloud_config instead
 DEFAULT_KEYSTONE_ROLE = '{{ DEFAULT_KEYSTONE_ROLE }}'
 DEFAULT_IP_LOOKUP = '{{ DEFAULT_IP_LOOKUP }}'
