--- conflicted
+++ resolved
@@ -13,8 +13,6 @@
 
 # Debug Mode
 DEBUG = {{ DJANGO_DEBUG }}
-<<<<<<< HEAD
-=======
 
 {% if DJANGO_TEMPLATE_DEBUG -%}
 template_backends = filter(lambda t:
@@ -25,7 +23,6 @@
         backend['OPTIONS']['debug'] = {{ DJANGO_TEMPLATE_DEBUG }}
 {%- endif %}
 
->>>>>>> e1b9d5ed
 {% if ENFORCING %}
 ENFORCING = True
 {% else %}
