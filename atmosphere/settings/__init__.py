"""
Settings for atmosphere project.

"""
from __future__ import absolute_import
from datetime import timedelta
from uuid import UUID
import logging
import sys

from dateutil.relativedelta import relativedelta
from celery.schedules import crontab
import os
import os.path
import threepio
import atmosphere
from kombu import Exchange, Queue


# Debug Mode
DEBUG = True
TEMPLATE_DEBUG = DEBUG

# Enforcing mode -- True, when in production (Debug=False)
ENFORCING = not DEBUG

SETTINGS_ROOT = os.path.abspath(os.path.dirname(__file__))
PROJECT_ROOT = os.path.abspath(os.path.join(os.path.dirname(__file__),
                                            '../..'))
APPEND_SLASH = False
SERVER_URL = 'https://MYHOSTNAMEHERE'
# IF on the root directory, this should be BLANK, else: /path/to/web (NO
# TRAILING /)
REDIRECT_URL = ''

# Hosts/domain names that are valid for this site; required if DEBUG is False
# See https://docs.djangoproject.com/en/1.5/ref/settings/#allowed-hosts
ALLOWED_HOSTS = [unicode(SERVER_URL.replace('https://', ''))]

# NOTE: first admin will be sender of atmo emails.
ADMINS = (
<<<<<<< HEAD
    ('AT LEAST ONE ADMIN REQUIRED', 'sends-email@if-debug-false.com'),
=======
    ('Atmosphere Admin', 'atmoadmin@lists.tacc.utexas.edu'),
    ('Steve Gregory', 'sgregory@iplantcollaborative.org'),
>>>>>>> 5fa7a249
)

# Required to send RequestTracker emails
ATMO_SUPPORT = (
    ('Atmosphere Admin', 'help@xsede.org'),
)
ATMO_DAEMON = (("Atmosphere Daemon", "atmo-alerts@iplantcollaborative.org"),)

# Django uses this one..
MANAGERS = ADMINS

DATABASES = {
    'default': {
        'NAME': 'atmosphere',
        'ENGINE': 'django.db.backends.postgresql_psycopg2',
        'USER': 'atmo_app',
        'PASSWORD': 'atmosphere',
        'HOST': 'localhost',
        'PORT': '5432'
    },
}
INSTALLED_APPS = (
    # contrib apps
    'django.contrib.auth',
    'django.contrib.admin',
    'django.contrib.contenttypes',
    'django.contrib.sessions',
    'django.contrib.staticfiles',

    # 3rd party apps
    'rest_framework',
    'django_filters',

    'djcelery',
    'corsheaders',
    # 3rd party apps (Development Only)
    #'django_jenkins',
    #'sslserver',

    # iPlant apps
    'iplantauth',
    'rtwo',

    # atmosphere apps
    'api',
    'allocation',
    'service',
    'core',
)

TIME_ZONE = 'America/Phoenix'

LANGUAGE_CODE = 'en-us'

SITE_ID = 1

USE_I18N = True

USE_TZ = True

# Atmosphere Time Allocation settings
FIXED_WINDOW = relativedelta(day=1, months=1)

# To load images for 404 page
MEDIA_ROOT = os.path.join(PROJECT_ROOT, 'resources/')
MEDIA_URL = '/resources/'

# URL prefix for admin media -- CSS, JavaScript and images. Make sure to use a
# trailing slash.
# Examples: 'http://foo.com/media/', '/media/'.
STATIC_ROOT = os.path.join(PROJECT_ROOT, 'static/')
STATIC_URL = '/static/'

# This key however should stay the same, and be shared with all Atmosphere
ATMOSPHERE_NAMESPACE_UUID = UUID("40227dff-dedf-469c-a9f8-1953a7372ac1")

MIDDLEWARE_CLASSES = (
    'corsheaders.middleware.CorsMiddleware',
    # corsheaders.middleware.CorsMiddleware Must be ahead of
    # configuration CommonMiddleware for an edge case.

    'django.middleware.common.CommonMiddleware',
    'django.middleware.csrf.CsrfViewMiddleware',
    'django.middleware.gzip.GZipMiddleware',
    #For profile/debugging
    #'debug_toolbar.middleware.DebugToolbarMiddleware',
    'django.contrib.sessions.middleware.SessionMiddleware',
    'django.contrib.auth.middleware.AuthenticationMiddleware',
    'django.contrib.messages.middleware.MessageMiddleware',
    'atmosphere.slash_middleware.RemoveSlashMiddleware',
)

ROOT_URLCONF = 'atmosphere.urls'

# Python dotted path to the WSGI application used by Django's runserver.
WSGI_APPLICATION = 'atmosphere.wsgi.application'

TEMPLATES = [
    {
        'BACKEND': 'django.template.backends.jinja2.Jinja2',
        'DIRS': [
            os.path.join(PROJECT_ROOT, 'core/templates/core/email')
        ],
    },
    {
        'BACKEND': 'django.template.backends.django.DjangoTemplates',
        'DIRS': [
            os.path.join(PROJECT_ROOT, 'templates'),
        ],
        'APP_DIRS': True,
        'OPTIONS': { 'context_processors':
            [ # Insert your TEMPLATE_CONTEXT_PROCESSORS here or use this # list if you haven't customized them:
                'django.contrib.auth.context_processors.auth',
                'django.template.context_processors.debug',
                'django.template.context_processors.i18n',
                'django.template.context_processors.media',
                'django.template.context_processors.static',
                'django.template.context_processors.tz',
                'django.contrib.messages.context_processors.messages',
            ],
        },
    },
]

AUTH_USER_MODEL = 'core.AtmosphereUser'

AUTHENTICATION_BACKENDS = (
    # For Token-Access
    #'iplantauth.authBackends.GlobusOAuthLoginBackend',
    'iplantauth.authBackends.AuthTokenLoginBackend',
    # For Web-Access
    'iplantauth.authBackends.CASLoginBackend',
    #'iplantauth.authBackends.SAMLLoginBackend',
    ## For Service-Access
    'iplantauth.authBackends.LDAPLoginBackend',
)

# django-cors-headers
CORS_ORIGIN_ALLOW_ALL = True
CORS_ORIGIN_WHITELIST = None

# The age of session cookies, in seconds.
# http://docs.djangoproject.com/en/dev/ref/settings/
# http://docs.djangoproject.com/en/dev/topics/http/sessions/
# Now I set sessio cookies life time = 3600 seconds = 1 hour
SESSION_EXPIRE_AT_BROWSER_CLOSE = True


# ATMOSPHERE APP CONFIGS
INSTANCE_SERVICE_URL = SERVER_URL + REDIRECT_URL + '/api/notification/'
API_SERVER_URL = SERVER_URL + REDIRECT_URL + '/resources/v1'
AUTH_SERVER_URL = SERVER_URL + REDIRECT_URL + '/auth'
INIT_SCRIPT_PREFIX = '/init_files/'
DEPLOY_SERVER_URL = SERVER_URL.replace("https", "http")

# Stops 500 errors when logs are missing.
# NOTE: If the permissions are wrong, this won't help


def check_and_touch(file_path):
    if os.path.exists(file_path):
        return
    parent_dir = os.path.dirname(file_path)
    if not os.path.isdir(parent_dir):
        os.makedirs(parent_dir)
    #'touch' the file.
    with open(file_path, 'a'):
        os.utime(file_path, None)
    return

# logging
LOGGING_LEVEL = logging.DEBUG
DEP_LOGGING_LEVEL = logging.INFO  # Logging level for dependencies.

# Filenames


def create_log_path(filename):
    return os.path.abspath(
        os.path.join(
            os.path.dirname(atmosphere.__file__),
            '..',
            'logs',
            filename))

LOG_FILENAME = create_log_path("atmosphere.log")
API_LOG_FILENAME = create_log_path("atmosphere_api.log")
AUTH_LOG_FILENAME = create_log_path('atmosphere_auth.log')
EMAIL_LOG_FILENAME = create_log_path('atmosphere_email.log')
STATUS_LOG_FILENAME = create_log_path('atmosphere_status.log')
DEPLOY_LOG_FILENAME = create_log_path('atmosphere_deploy.log')

check_and_touch(LOG_FILENAME)
check_and_touch(API_LOG_FILENAME)
check_and_touch(AUTH_LOG_FILENAME)
check_and_touch(EMAIL_LOG_FILENAME)
check_and_touch(STATUS_LOG_FILENAME)
check_and_touch(DEPLOY_LOG_FILENAME)

#####
# FileHandler
#####
# Default filehandler will use 'LOG_FILENAME'
api_fh = logging.FileHandler(API_LOG_FILENAME)
auth_fh = logging.FileHandler(AUTH_LOG_FILENAME)
email_fh = logging.FileHandler(EMAIL_LOG_FILENAME)
status_fh = logging.FileHandler(STATUS_LOG_FILENAME)
deploy_fh = logging.FileHandler(DEPLOY_LOG_FILENAME)
####
# Formatters
####
# Logger initialization
# NOTE: The format for status_logger is defined in the message ONLY!
# timestamp, user, instance_alias, machine_alias, size_alias, status_update
# create formatter and add it to the handlers
base_format = '%(message)s'
formatter = logging.Formatter(base_format)
status_fh.setFormatter(formatter)

####
# Logger Initialization
####
threepio.initialize("atmosphere",
                    log_filename=LOG_FILENAME,
                    app_logging_level=LOGGING_LEVEL,
                    dep_logging_level=DEP_LOGGING_LEVEL)
# Add handler to the remaining loggers
threepio.status_logger = threepio\
        .initialize("atmosphere_status",
                    handlers=[status_fh],
                    app_logging_level=LOGGING_LEVEL,
                    dep_logging_level=DEP_LOGGING_LEVEL,
                    global_logger=False,
                    format=base_format)
threepio.email_logger = threepio\
        .initialize("atmosphere_email",
                    handlers=[email_fh],
                    log_filename=LOG_FILENAME,
                    app_logging_level=LOGGING_LEVEL,
                    dep_logging_level=DEP_LOGGING_LEVEL,
                    global_logger=False)
threepio.api_logger = threepio\
        .initialize("atmosphere_api",
                    handlers=[api_fh],
                    log_filename=LOG_FILENAME,
                    app_logging_level=LOGGING_LEVEL,
                    dep_logging_level=DEP_LOGGING_LEVEL,
                    global_logger=False)
threepio.auth_logger = threepio\
        .initialize("atmosphere_auth",
                    handlers=[auth_fh],
                    log_filename=LOG_FILENAME,
                    app_logging_level=LOGGING_LEVEL,
                    dep_logging_level=DEP_LOGGING_LEVEL,
                    global_logger=False)
threepio.deploy_logger = threepio\
        .initialize("atmosphere_deploy",
                    handlers=[deploy_fh],
                    log_filename=DEPLOY_LOG_FILENAME,
                    app_logging_level=LOGGING_LEVEL,
                    dep_logging_level=DEP_LOGGING_LEVEL,
                    global_logger=False)
threepio.celery_logger = threepio\
        .initialize("atmosphere_celery",
                    log_filename=LOG_FILENAME,
                    app_logging_level=LOGGING_LEVEL,
                    dep_logging_level=DEP_LOGGING_LEVEL,
                    global_logger=False)


# Directory that the app (One level above this file) exists
# (TEST if this is necessary)
root_dir = os.path.abspath(os.path.join(os.path.dirname(__file__), '../..'))
if 'PYTHONPATH' in os.environ:
    os.environ['PYTHONPATH'] = root_dir + ':' + os.environ['PYTHONPATH']
else:
    os.environ['PYTHONPATH'] = root_dir


# Redirect stdout to stderr.
sys.stdout = sys.stderr

# REST FRAMEWORK
REST_FRAMEWORK = {
    'DEFAULT_RENDERER_CLASSES': (
        # Included Renderers (In order of preference)
        'api.renderers.BrowsableAPIRenderer',
        'rest_framework.renderers.JSONRenderer',
        'rest_framework_jsonp.renderers.JSONPRenderer',
        'api.renderers.PNGRenderer',
        'api.renderers.JPEGRenderer',
        # Easily enabled if/when support is desired
        #'rest_framework.renderers.AdminRenderer',
        #'rest_framework_yaml.renderers.YAMLRenderer',
        #'rest_framework_xml.renderers.XMLRenderer',
    ),
    'DEFAULT_AUTHENTICATION_CLASSES': (
        'iplantauth.token.TokenAuthentication', # Generic Tokens
        # 'iplantauth.token.JWTTokenAuthentication',  # WSO2+JWT
        'iplantauth.token.OAuthTokenAuthentication',  # CAS
        #'iplantauth.token.GlobusOAuthTokenAuthentication',  # Globus
        # 'iplantauth.token.TokenAuthentication',  # Generic Tokens
        'rest_framework.authentication.SessionAuthentication',  # Session
    ),
    'DEFAULT_PAGINATION_CLASS': 'api.pagination.StandardResultsSetPagination',
    'DEFAULT_FILTER_BACKENDS': (
        'rest_framework.filters.DjangoFilterBackend',
        'rest_framework.filters.SearchFilter',
        'rest_framework.filters.OrderingFilter'
    )
}
LOGIN_REDIRECT_URL = "/api/v1"


# CASLIB
SERVER_URL = SERVER_URL + REDIRECT_URL
CAS_SERVER = 'https://auth.iplantcollaborative.org'
SERVICE_URL = SERVER_URL + '/CAS_serviceValidater?sendback='\
    + REDIRECT_URL + '/application/'
PROXY_URL = SERVER_URL + '/CAS_proxyUrl'
PROXY_CALLBACK_URL = SERVER_URL + '/CAS_proxyCallback'

# Chromogenic
LOCAL_STORAGE = "/storage"

# pyes secrets
ELASTICSEARCH_HOST = SERVER_URL
ELASTICSEARCH_PORT = 9200

# Django-Celery secrets
BROKER_URL = 'redis://localhost:6379/0'
CELERY_RESULT_BACKEND = 'redis://localhost:6379/0'
# Related to Broker and ResultBackend
REDIS_CONNECT_RETRY = True
# General Celery Settings
CELERY_ENABLE_UTC = True
CELERYD_PREFETCH_MULTIPLIER = 1
CELERY_TIMEZONE = TIME_ZONE
CELERY_SEND_EVENTS = True
CELERY_TASK_RESULT_EXPIRES = 3 * 60 * 60  # Store results for 3 hours
CELERYD_MAX_TASKS_PER_CHILD = 10
CELERYD_LOG_FORMAT = "[%(asctime)s: %(name)s-%(levelname)s"\
    "/%(processName)s [PID:%(process)d]"\
    " @ %(pathname)s on %(lineno)d] %(message)s"
CELERYD_TASK_LOG_FORMAT = "[%(asctime)s: %(name)s-%(levelname)s"\
    "/%(processName)s [PID:%(process)d]"\
    " [%(task_name)s(%(task_id)s)] "\
    "@ %(pathname)s on %(lineno)d] %(message)s"
# To use Manual Routing:
# - 1. Create an Exchange,
# - 2. Create a Queue,
# - 3. Bind Queue to Exchange
CELERY_QUEUES = (
    Queue('default', Exchange('default'), routing_key='default'),
    Queue('email', Exchange('default'), routing_key='email.sending'),
    Queue('ssh_deploy', Exchange('deployment'), routing_key='long.deployment'),
    Queue('fast_deploy', Exchange('deployment'), routing_key='short.deployment'),
    Queue('imaging', Exchange('imaging'), routing_key='imaging'),
    Queue('periodic', Exchange('periodic'), routing_key='periodic'),
)
CELERY_DEFAULT_QUEUE = 'default'
CELERY_DEFAULT_ROUTING_KEY = "default"
CELERY_DEFAULT_EXCHANGE = 'default'
CELERY_DEFAULT_EXCHANGE_TYPE = 'direct'
# NOTE: We are Using atmosphere's celery_router as an interim solution.
CELERY_ROUTES = ('atmosphere.celery_router.CloudRouter', )
# # Django-Celery Development settings
# CELERY_EAGER_PROPAGATES_EXCEPTIONS = True  # Issue #75

import djcelery
djcelery.setup_loader()

# Related to Celerybeat
CELERYBEAT_CHDIR = PROJECT_ROOT

CELERYBEAT_SCHEDULE = {
    "check_image_membership": {
        "task": "check_image_membership",
        "schedule": timedelta(minutes=60),
        "options": {"expires": 10 * 60, "time_limit": 2 * 60}
    },
    "prune_machines": {
        "task": "prune_machines",
        # Every day of the week @ 12am (Midnight)
        "schedule": crontab(hour="0", minute="0", day_of_week="*"),
        "options": {"expires": 10 * 60, "time_limit": 10 * 60}
    },
    "monitor_machines": {
        "task": "monitor_machines",
        # Every day of the week @ 1am
        #"schedule": crontab(hour="1", minute="0", day_of_week="*"),
        "schedule": timedelta(minutes=30),
        "options": {"expires": 10 * 60, "time_limit": 10 * 60}
    },
    "monitor_sizes": {
        "task": "monitor_sizes",
        "schedule": timedelta(minutes=30),
        "options": {"expires": 10 * 60, "time_limit": 10 * 60}
    },
    "monitor_instance_allocations": {
        "task": "monitor_instance_allocations",
        "schedule": timedelta(minutes=15),
        "options": {"expires": 25 * 60, "time_limit": 25 * 60}
    },
    "monitor_instances": {
        "task": "monitor_instances",
        "schedule": timedelta(minutes=15),
        "options": {"expires": 10 * 60, "time_limit": 10 * 60}
    },
    "clear_empty_ips": {
        "task": "clear_empty_ips",
        "schedule": timedelta(minutes=120),
        "options": {"expires": 60 * 60}
    },
    "monthly_allocation_reset": {
        "task": "monthly_allocation_reset",
        # Every month, first of the month.
        "schedule": crontab(0, 0, day_of_month=1, month_of_year="*"),
        "options": {"expires": 5 * 60, "time_limit": 5 * 60}
    },
    "remove_empty_networks": {
        "task": "remove_empty_networks",
        # Every two hours.. midnight/2am/4am/...
        "schedule": crontab(hour="*/2", minute="0", day_of_week="*"),
        "options": {"expires": 5 * 60, "time_limit": 5 * 60}
    },
}

#     # Django-Celery Development settings
# CELERY_EAGER_PROPAGATES_EXCEPTIONS = True  # Issue #75

"""
For generating a unique SECRET_KEY -- Used by Django in various ways.
"""
# This Method will generate SECRET_KEY and write it to file..


def generate_secret_key(secret_key_path):
    from django.utils.crypto import get_random_string
    from datetime import datetime
    chars = 'abcdefghijklmnopqrstuvwxyz0123456789!@#$%^&*(-_=+)'
    secret_value = get_random_string(50, chars)
    comment_block = "\"\"\"\nThis file was Auto-Generated on %s\n\"\"\"\n" % datetime.now()
    with open(secret_key_path, "w") as key_file:
        key_file.write(comment_block)
        key_file.write("SECRET_KEY=\"%s\"\n" % secret_value)

# This import will Use an existing SECRET_KEY, or Generate your SECRET_KEY
# if it doesn't exist yet.
try:
    from .secret_key import SECRET_KEY
except ImportError:
    SETTINGS_DIR = os.path.abspath(os.path.dirname(__file__))
    generate_secret_key(os.path.join(SETTINGS_DIR, 'secret_key.py'))
    try:
        from .secret_key import SECRET_KEY
    except ImportError:
        raise Exception(
            "__init__.py could not generate a SECRET_KEY in secret_key.py")

"""
Import local settings specific to the server, and secrets not checked into Git.
"""
from atmosphere.settings.local import *


def _get_method_for_string(method_str, the_globals=None):
    """
    This setting will provide a way to move easily from
    'my_method' --> my_method the function
    """
    if not the_globals:
        the_globals = globals()
    return the_globals[method_str]<|MERGE_RESOLUTION|>--- conflicted
+++ resolved
@@ -39,18 +39,11 @@
 
 # NOTE: first admin will be sender of atmo emails.
 ADMINS = (
-<<<<<<< HEAD
     ('AT LEAST ONE ADMIN REQUIRED', 'sends-email@if-debug-false.com'),
-=======
-    ('Atmosphere Admin', 'atmoadmin@lists.tacc.utexas.edu'),
-    ('Steve Gregory', 'sgregory@iplantcollaborative.org'),
->>>>>>> 5fa7a249
 )
 
-# Required to send RequestTracker emails
-ATMO_SUPPORT = (
-    ('Atmosphere Admin', 'help@xsede.org'),
-)
+# Set this value to be different if you want to separate where 'support' related email is sent.
+ATMO_SUPPORT = ADMINS
 ATMO_DAEMON = (("Atmosphere Daemon", "atmo-alerts@iplantcollaborative.org"),)
 
 # Django uses this one..
