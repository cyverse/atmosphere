--- conflicted
+++ resolved
@@ -80,10 +80,7 @@
     'pipeline',
     'corsheaders',
     #3rd party apps (Development Only)
-<<<<<<< HEAD
-=======
     #'django_jenkins',
->>>>>>> d3a5896c
     #'sslserver',
 
     #iPlant apps
