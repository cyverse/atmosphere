"""
Settings for atmosphere project.

"""
from __future__ import absolute_import
from datetime import timedelta
from uuid import UUID
import logging
import sys

from dateutil.relativedelta import relativedelta
from celery.schedules import crontab
import os
import os.path
import threepio
import atmosphere
from kombu import Exchange, Queue


# Debug Mode
DEBUG = True
TEMPLATE_DEBUG = DEBUG

# Enforcing mode -- True, when in production (Debug=False)
ENFORCING = not DEBUG

SETTINGS_ROOT = os.path.abspath(os.path.dirname(__file__))
PROJECT_ROOT = os.path.abspath(os.path.join(os.path.dirname(__file__),
                                            '../..'))
APPEND_SLASH = False
SERVER_URL = 'https://MYHOSTNAMEHERE'
# IF on the root directory, this should be BLANK, else: /path/to/web (NO
# TRAILING /)
REDIRECT_URL = ''

# Hosts/domain names that are valid for this site; required if DEBUG is False
# See https://docs.djangoproject.com/en/1.5/ref/settings/#allowed-hosts
ALLOWED_HOSTS = [unicode(SERVER_URL.replace('https://', ''))]

# NOTE: first admin will be sender of atmo emails.
ADMINS = (
    ('Atmosphere Admin', 'atmo@iplantcollaborative.org'),
    ('Steven Gregory', 'esteve@iplantcollaborative.org'),
    ('Atmosphere Alerts', 'atmo-alerts@iplantcollaborative.org'),
)


# Required to send RequestTracker emails
ATMO_SUPPORT = ADMINS
ATMO_DAEMON = (("Atmosphere Daemon", "atmo-alerts@iplantcollaborative.org"),)

# Django uses this one..
MANAGERS = ADMINS

DATABASES = {
    'default': {
        'NAME': 'atmosphere',
        'ENGINE': 'django.db.backends.postgresql_psycopg2',
        'USER': 'atmo_app',
        'PASSWORD': 'atmosphere',
        'HOST': 'localhost',
        'PORT': '5432'
    },
}
INSTALLED_APPS = (
    # contrib apps
    'django.contrib.auth',
    'django.contrib.admin',
    'django.contrib.contenttypes',
    'django.contrib.sessions',
    'django.contrib.staticfiles',

    # 3rd party apps
    'rest_framework',
    'django_filters',

    'djcelery',
    'corsheaders',
    # 3rd party apps (Development Only)
    #'django_jenkins',
    #'sslserver',

    # iPlant apps
    'iplantauth',
    'rtwo',

    # atmosphere apps
    'api',
    'allocation',
    'service',
    'core',
)
<<<<<<< HEAD
PROJECT_APPS = ["service", "core", "allocation"]# "iplantauth", 
=======
>>>>>>> b803e45b

TIME_ZONE = 'America/Phoenix'

LANGUAGE_CODE = 'en-us'

SITE_ID = 1

USE_I18N = True

USE_TZ = True

# Atmosphere Time Allocation settings
FIXED_WINDOW = relativedelta(day=1, months=1)

# To load images for 404 page
MEDIA_ROOT = os.path.join(PROJECT_ROOT, 'resources/')
MEDIA_URL = '/resources/'

# URL prefix for admin media -- CSS, JavaScript and images. Make sure to use a
# trailing slash.
# Examples: 'http://foo.com/media/', '/media/'.
STATIC_ROOT = os.path.join(PROJECT_ROOT, 'static/')
STATIC_URL = '/static/'

# This key however should stay the same, and be shared with all Atmosphere
ATMOSPHERE_NAMESPACE_UUID = UUID("40227dff-dedf-469c-a9f8-1953a7372ac1")

MIDDLEWARE_CLASSES = (
    'corsheaders.middleware.CorsMiddleware',
    # corsheaders.middleware.CorsMiddleware Must be ahead of
    # configuration CommonMiddleware for an edge case.

    'django.middleware.common.CommonMiddleware',
    'django.middleware.csrf.CsrfViewMiddleware',
    'django.middleware.gzip.GZipMiddleware',
    'django.contrib.sessions.middleware.SessionMiddleware',
    'django.contrib.auth.middleware.AuthenticationMiddleware',
    'django.contrib.messages.middleware.MessageMiddleware',
    'atmosphere.slash_middleware.RemoveSlashMiddleware',
)

ROOT_URLCONF = 'atmosphere.urls'

# Python dotted path to the WSGI application used by Django's runserver.
WSGI_APPLICATION = 'atmosphere.wsgi.application'

TEMPLATE_DIRS = (
    os.path.join(PROJECT_ROOT, 'templates'),
)

AUTH_USER_MODEL = 'core.AtmosphereUser'

AUTHENTICATION_BACKENDS = (
    # For Token-Access
    'iplantauth.authBackends.AuthTokenLoginBackend',
    # For Web-Access
    'iplantauth.authBackends.CASLoginBackend',
    'iplantauth.authBackends.SAMLLoginBackend',
    # For Service-Access
    'iplantauth.authBackends.LDAPLoginBackend',
)

# django-cors-headers
CORS_ORIGIN_ALLOW_ALL = True
CORS_ORIGIN_WHITELIST = None

# The age of session cookies, in seconds.
# http://docs.djangoproject.com/en/dev/ref/settings/
# http://docs.djangoproject.com/en/dev/topics/http/sessions/
# Now I set sessio cookies life time = 3600 seconds = 1 hour
SESSION_EXPIRE_AT_BROWSER_CLOSE = True


# ATMOSPHERE APP CONFIGS
INSTANCE_SERVICE_URL = SERVER_URL + REDIRECT_URL + '/api/notification/'
API_SERVER_URL = SERVER_URL + REDIRECT_URL + '/resources/v1'
AUTH_SERVER_URL = SERVER_URL + REDIRECT_URL + '/auth'
INIT_SCRIPT_PREFIX = '/init_files/'
DEPLOY_SERVER_URL = SERVER_URL.replace("https", "http")

# Stops 500 errors when logs are missing.
# NOTE: If the permissions are wrong, this won't help


def check_and_touch(file_path):
    if os.path.exists(file_path):
        return
    parent_dir = os.path.dirname(file_path)
    if not os.path.isdir(parent_dir):
        os.makedirs(parent_dir)
    #'touch' the file.
    with open(file_path, 'a'):
        os.utime(file_path, None)
    return

# logging
LOGGING_LEVEL = logging.DEBUG
DEP_LOGGING_LEVEL = logging.INFO  # Logging level for dependencies.

# Filenames


def create_log_path(filename):
    return os.path.abspath(
        os.path.join(
            os.path.dirname(atmosphere.__file__),
            '..',
            'logs',
            filename))

LOG_FILENAME = create_log_path("atmosphere.log")
API_LOG_FILENAME = create_log_path("atmosphere_api.log")
AUTH_LOG_FILENAME = create_log_path('atmosphere_auth.log')
EMAIL_LOG_FILENAME = create_log_path('atmosphere_email.log')
STATUS_LOG_FILENAME = create_log_path('atmosphere_status.log')
DEPLOY_LOG_FILENAME = create_log_path('atmosphere_deploy.log')

check_and_touch(LOG_FILENAME)
check_and_touch(API_LOG_FILENAME)
check_and_touch(AUTH_LOG_FILENAME)
check_and_touch(EMAIL_LOG_FILENAME)
check_and_touch(STATUS_LOG_FILENAME)
check_and_touch(DEPLOY_LOG_FILENAME)

#####
# FileHandler
#####
# Default filehandler will use 'LOG_FILENAME'
api_fh = logging.FileHandler(API_LOG_FILENAME)
auth_fh = logging.FileHandler(AUTH_LOG_FILENAME)
email_fh = logging.FileHandler(EMAIL_LOG_FILENAME)
status_fh = logging.FileHandler(STATUS_LOG_FILENAME)
deploy_fh = logging.FileHandler(DEPLOY_LOG_FILENAME)
####
# Formatters
####
# Logger initialization
# NOTE: The format for status_logger is defined in the message ONLY!
# timestamp, user, instance_alias, machine_alias, size_alias, status_update
# create formatter and add it to the handlers
base_format = '%(message)s'
formatter = logging.Formatter(base_format)
status_fh.setFormatter(formatter)

####
# Logger Initialization
####
threepio.initialize("atmosphere",
                    log_filename=LOG_FILENAME,
                    app_logging_level=LOGGING_LEVEL,
                    dep_logging_level=DEP_LOGGING_LEVEL)
# Add handler to the remaining loggers
threepio.status_logger = threepio\
        .initialize("atmosphere_status",
                    handlers=[status_fh],
                    app_logging_level=LOGGING_LEVEL,
                    dep_logging_level=DEP_LOGGING_LEVEL,
                    global_logger=False,
                    format=base_format)
threepio.email_logger = threepio\
        .initialize("atmosphere_email",
                    handlers=[email_fh],
                    log_filename=LOG_FILENAME,
                    app_logging_level=LOGGING_LEVEL,
                    dep_logging_level=DEP_LOGGING_LEVEL,
                    global_logger=False)
threepio.api_logger = threepio\
        .initialize("atmosphere_api",
                    handlers=[api_fh],
                    log_filename=LOG_FILENAME,
                    app_logging_level=LOGGING_LEVEL,
                    dep_logging_level=DEP_LOGGING_LEVEL,
                    global_logger=False)
threepio.auth_logger = threepio\
        .initialize("atmosphere_auth",
                    handlers=[auth_fh],
                    log_filename=LOG_FILENAME,
                    app_logging_level=LOGGING_LEVEL,
                    dep_logging_level=DEP_LOGGING_LEVEL,
                    global_logger=False)
threepio.deploy_logger = threepio\
        .initialize("atmosphere_deploy",
                    handlers=[deploy_fh],
                    log_filename=DEPLOY_LOG_FILENAME,
                    app_logging_level=LOGGING_LEVEL,
                    dep_logging_level=DEP_LOGGING_LEVEL,
                    global_logger=False)
threepio.celery_logger = threepio\
        .initialize("atmosphere_celery",
                    log_filename=LOG_FILENAME,
                    app_logging_level=LOGGING_LEVEL,
                    dep_logging_level=DEP_LOGGING_LEVEL,
                    global_logger=False)


# Directory that the app (One level above this file) exists
# (TEST if this is necessary)
root_dir = os.path.abspath(os.path.join(os.path.dirname(__file__), '../..'))
if 'PYTHONPATH' in os.environ:
    os.environ['PYTHONPATH'] = root_dir + ':' + os.environ['PYTHONPATH']
else:
    os.environ['PYTHONPATH'] = root_dir


# Redirect stdout to stderr.
sys.stdout = sys.stderr

# REST FRAMEWORK
REST_FRAMEWORK = {
    'DEFAULT_RENDERER_CLASSES': (
        # Included Renderers
        'rest_framework.renderers.JSONRenderer',
        'rest_framework_jsonp.renderers.JSONPRenderer',
        'rest_framework.renderers.BrowsableAPIRenderer',
        'rest_framework_yaml.renderers.YAMLRenderer',
        'rest_framework_xml.renderers.XMLRenderer',
        # Our Renderers
        'api.renderers.PNGRenderer',
        'api.renderers.JPEGRenderer',
    ),
    'DEFAULT_AUTHENTICATION_CLASSES': (
        'iplantauth.token.JWTTokenAuthentication',
        'iplantauth.token.GlobusOAuthTokenAuthentication',
        'iplantauth.token.OAuthTokenAuthentication',
        'iplantauth.token.TokenAuthentication',
        'rest_framework.authentication.SessionAuthentication',
    ),
    'DEFAULT_PAGINATION_CLASS': 'rest_framework.pagination.PageNumberPagination',
    'PAGE_SIZE': 20,                 # Default to 20
    # Allow client to override, using `?page_size=xxx`.
    'PAGINATE_BY_PARAM': 'page_size',
    'DEFAULT_FILTER_BACKENDS': (
        'rest_framework.filters.DjangoFilterBackend',
        'rest_framework.filters.SearchFilter'
    )
}
LOGIN_REDIRECT_URL = "/api/v1"


# CASLIB
SERVER_URL = SERVER_URL + REDIRECT_URL
CAS_SERVER = 'https://auth.iplantcollaborative.org'
SERVICE_URL = SERVER_URL + '/CAS_serviceValidater?sendback='\
    + REDIRECT_URL + '/application/'
PROXY_URL = SERVER_URL + '/CAS_proxyUrl'
PROXY_CALLBACK_URL = SERVER_URL + '/CAS_proxyCallback'

# Chromogenic
LOCAL_STORAGE = "/storage"

# pyes secrets
ELASTICSEARCH_HOST = SERVER_URL
ELASTICSEARCH_PORT = 9200

# Django-Celery secrets
BROKER_URL = 'redis://localhost:6379/0'
CELERY_RESULT_BACKEND = 'redis://localhost:6379/0'
# Related to Broker and ResultBackend
REDIS_CONNECT_RETRY = True
# General Celery Settings
CELERY_ENABLE_UTC = True
CELERYD_PREFETCH_MULTIPLIER = 1
CELERY_TIMEZONE = TIME_ZONE
CELERY_SEND_EVENTS = True
CELERY_TASK_RESULT_EXPIRES = 3 * 60 * 60  # Store results for 3 hours
CELERYD_MAX_TASKS_PER_CHILD = 10
CELERYD_LOG_FORMAT = "[%(asctime)s: %(name)s-%(levelname)s"\
    "/%(processName)s [PID:%(process)d]"\
    " @ %(pathname)s on %(lineno)d] %(message)s"
CELERYD_TASK_LOG_FORMAT = "[%(asctime)s: %(name)s-%(levelname)s"\
    "/%(processName)s [PID:%(process)d]"\
    " [%(task_name)s(%(task_id)s)] "\
    "@ %(pathname)s on %(lineno)d] %(message)s"
# To use Manual Routing:
# - 1. Create an Exchange,
# - 2. Create a Queue,
# - 3. Bind Queue to Exchange
CELERY_QUEUES = (
    Queue(
        'default', Exchange('default'), routing_key='default'), Queue(
            'email', Exchange('default'), routing_key='email.sending'), Queue(
                'ssh_deploy', Exchange('deployment'), routing_key='long.deployment'), Queue(
                    'fast_deploy', Exchange('deployment'), routing_key='short.deployment'), Queue(
                        'imaging', Exchange('imaging'), routing_key='imaging'), Queue(
                            'periodic', Exchange('periodic'), routing_key='periodic'), )
CELERY_DEFAULT_QUEUE = 'default'
CELERY_DEFAULT_ROUTING_KEY = "default"
CELERY_DEFAULT_EXCHANGE = 'default'
CELERY_DEFAULT_EXCHANGE_TYPE = 'direct'
# NOTE: We are Using atmosphere's celery_router as an interim solution.
CELERY_ROUTES = ('atmosphere.celery_router.CloudRouter', )
# # Django-Celery Development settings
# CELERY_EAGER_PROPAGATES_EXCEPTIONS = True  # Issue #75

import djcelery
djcelery.setup_loader()

# Related to Celerybeat
CELERYBEAT_CHDIR = PROJECT_ROOT

CELERYBEAT_SCHEDULE = {
    "check_image_membership": {
        "task": "check_image_membership",
        "schedule": timedelta(minutes=60),
        "options": {"expires": 10 * 60, "time_limit": 2 * 60}
    },
    "monitor_machines": {
        "task": "monitor_machines",
        # Every day of the week @ 1am
        "schedule": crontab(hour="1", minute="0", day_of_week="*"),
        "options": {"expires": 10 * 60, "time_limit": 10 * 60}
    },
    "monitor_sizes": {
        "task": "monitor_sizes",
        "schedule": timedelta(minutes=30),
        "options": {"expires": 10 * 60, "time_limit": 10 * 60}
    },
    "monitor_instances": {
        "task": "monitor_instances",
        "schedule": timedelta(minutes=15),
        "options": {"expires": 10 * 60, "time_limit": 10 * 60}
    },
    "clear_empty_ips": {
        "task": "clear_empty_ips",
        "schedule": timedelta(minutes=120),
        "options": {"expires": 60 * 60}
    },
    "monthly_allocation_reset": {
        "task": "monthly_allocation_reset",
        # Every month, first of the month.
        "schedule": crontab(0, 0, day_of_month=1, month_of_year="*"),
        "options": {"expires": 5 * 60, "time_limit": 5 * 60}
    },
    "remove_empty_networks": {
        "task": "remove_empty_networks",
        # Every two hours.. midnight/2am/4am/...
        "schedule": crontab(hour="*/2", minute="0", day_of_week="*"),
        "options": {"expires": 5 * 60, "time_limit": 5 * 60}
    },
}

#     # Django-Celery Development settings
# CELERY_EAGER_PROPAGATES_EXCEPTIONS = True  # Issue #75

"""
For generating a unique SECRET_KEY -- Used by Django in various ways.
"""
# This Method will generate SECRET_KEY and write it to file..


def generate_secret_key(secret_key_path):
    from django.utils.crypto import get_random_string
    from datetime import datetime
    chars = 'abcdefghijklmnopqrstuvwxyz0123456789!@#$%^&*(-_=+)'
    secret_value = get_random_string(50, chars)
    comment_block = "\"\"\"\nThis file was Auto-Generated on %s\n\"\"\"\n" % datetime.now()
    with open(secret_key_path, "w") as key_file:
        key_file.write(comment_block)
        key_file.write("SECRET_KEY=\"%s\"\n" % secret_value)

# This import will Use an existing SECRET_KEY, or Generate your SECRET_KEY
# if it doesn't exist yet.
try:
    from .secret_key import SECRET_KEY
except ImportError:
    SETTINGS_DIR = os.path.abspath(os.path.dirname(__file__))
    generate_secret_key(os.path.join(SETTINGS_DIR, 'secret_key.py'))
    try:
        from .secret_key import SECRET_KEY
    except ImportError:
        raise Exception(
            "__init__.py could not generate a SECRET_KEY in secret_key.py")

"""
Import local settings specific to the server, and secrets not checked into Git.
"""
from atmosphere.settings.local import *<|MERGE_RESOLUTION|>--- conflicted
+++ resolved
@@ -90,10 +90,6 @@
     'service',
     'core',
 )
-<<<<<<< HEAD
-PROJECT_APPS = ["service", "core", "allocation"]# "iplantauth", 
-=======
->>>>>>> b803e45b
 
 TIME_ZONE = 'America/Phoenix'
 
