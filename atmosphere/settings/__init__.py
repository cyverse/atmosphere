"""
Settings for atmosphere project.

"""
from __future__ import absolute_import
from datetime import timedelta
from uuid import UUID
import logging
import sys

from dateutil.relativedelta import relativedelta
from celery.schedules import crontab
import os
import os.path
import threepio
import atmosphere
from kombu import Exchange, Queue


# Debug Mode
DEBUG = True
TEMPLATE_DEBUG = DEBUG

# Enforcing mode -- True, when in production (Debug=False)
ENFORCING = not DEBUG

SETTINGS_ROOT = os.path.abspath(os.path.dirname(__file__))
PROJECT_ROOT = os.path.abspath(os.path.join(os.path.dirname(__file__),
                                            '../..'))
APPEND_SLASH = False
SERVER_URL = 'https://MYHOSTNAMEHERE'
# IF on the root directory, this should be BLANK, else: /path/to/web (NO
# TRAILING /)
REDIRECT_URL = ''

# Hosts/domain names that are valid for this site; required if DEBUG is False
# See https://docs.djangoproject.com/en/1.5/ref/settings/#allowed-hosts
ALLOWED_HOSTS = [unicode(SERVER_URL.replace('https://', ''))]

# NOTE: first admin will be sender of atmo emails.
ADMINS = (
    ('Atmosphere Admin', 'atmo@iplantcollaborative.org'),
    ('Steven Gregory', 'esteve@iplantcollaborative.org'),
    ('Atmosphere Alerts', 'atmo-alerts@iplantcollaborative.org'),
)


# Required to send RequestTracker emails
ATMO_SUPPORT = ADMINS
ATMO_DAEMON = (("Atmosphere Daemon", "atmo-alerts@iplantcollaborative.org"),)

# Django uses this one..
MANAGERS = ADMINS

DATABASES = {
    'default': {
        'NAME': 'atmosphere',
        'ENGINE': 'django.db.backends.postgresql_psycopg2',
        'USER': 'atmo_app',
        'PASSWORD': 'atmosphere',
        'HOST': 'localhost',
        'PORT': '5432'
    },
}
INSTALLED_APPS = (
    # contrib apps
    'django.contrib.auth',
    'django.contrib.admin',
    'django.contrib.contenttypes',
    'django.contrib.sessions',
    'django.contrib.staticfiles',

    # 3rd party apps
    'rest_framework',
    'django_filters',

    'djcelery',
    'corsheaders',
    # 3rd party apps (Development Only)
    #'django_jenkins',
    #'sslserver',

    # iPlant apps
    'iplantauth',
    'rtwo',

    # atmosphere apps
    'api',
    'allocation',
    'service',
    'core',
)

TIME_ZONE = 'America/Phoenix'

LANGUAGE_CODE = 'en-us'

SITE_ID = 1

USE_I18N = True

USE_TZ = True

# Atmosphere Time Allocation settings
FIXED_WINDOW = relativedelta(day=1, months=1)

# To load images for 404 page
MEDIA_ROOT = os.path.join(PROJECT_ROOT, 'resources/')
MEDIA_URL = '/resources/'

# URL prefix for admin media -- CSS, JavaScript and images. Make sure to use a
# trailing slash.
# Examples: 'http://foo.com/media/', '/media/'.
STATIC_ROOT = os.path.join(PROJECT_ROOT, 'static/')
STATIC_URL = '/static/'

# This key however should stay the same, and be shared with all Atmosphere
ATMOSPHERE_NAMESPACE_UUID = UUID("40227dff-dedf-469c-a9f8-1953a7372ac1")

MIDDLEWARE_CLASSES = (
    'corsheaders.middleware.CorsMiddleware',
    # corsheaders.middleware.CorsMiddleware Must be ahead of
    # configuration CommonMiddleware for an edge case.

    'django.middleware.common.CommonMiddleware',
    'django.middleware.csrf.CsrfViewMiddleware',
    'django.middleware.gzip.GZipMiddleware',
    'django.contrib.sessions.middleware.SessionMiddleware',
    'django.contrib.auth.middleware.AuthenticationMiddleware',
    'django.contrib.messages.middleware.MessageMiddleware',
    'atmosphere.slash_middleware.RemoveSlashMiddleware',
)

ROOT_URLCONF = 'atmosphere.urls'

# Python dotted path to the WSGI application used by Django's runserver.
WSGI_APPLICATION = 'atmosphere.wsgi.application'

TEMPLATE_DIRS = (
    os.path.join(PROJECT_ROOT, 'templates'),
)

AUTH_USER_MODEL = 'core.AtmosphereUser'

AUTHENTICATION_BACKENDS = (
    # For Token-Access
    'iplantauth.authBackends.GlobusOAuthLoginBackend',
    'iplantauth.authBackends.AuthTokenLoginBackend',
    # For Web-Access
    #'iplantauth.authBackends.CASLoginBackend',
    #'iplantauth.authBackends.SAMLLoginBackend',
    ## For Service-Access
    #'iplantauth.authBackends.LDAPLoginBackend',
)

# django-cors-headers
CORS_ORIGIN_ALLOW_ALL = True
CORS_ORIGIN_WHITELIST = None

# The age of session cookies, in seconds.
# http://docs.djangoproject.com/en/dev/ref/settings/
# http://docs.djangoproject.com/en/dev/topics/http/sessions/
# Now I set sessio cookies life time = 3600 seconds = 1 hour
SESSION_EXPIRE_AT_BROWSER_CLOSE = True


# ATMOSPHERE APP CONFIGS
INSTANCE_SERVICE_URL = SERVER_URL + REDIRECT_URL + '/api/notification/'
API_SERVER_URL = SERVER_URL + REDIRECT_URL + '/resources/v1'
AUTH_SERVER_URL = SERVER_URL + REDIRECT_URL + '/auth'
INIT_SCRIPT_PREFIX = '/init_files/'
DEPLOY_SERVER_URL = SERVER_URL.replace("https", "http")

# Stops 500 errors when logs are missing.
# NOTE: If the permissions are wrong, this won't help


def check_and_touch(file_path):
    if os.path.exists(file_path):
        return
    parent_dir = os.path.dirname(file_path)
    if not os.path.isdir(parent_dir):
        os.makedirs(parent_dir)
    #'touch' the file.
    with open(file_path, 'a'):
        os.utime(file_path, None)
    return

# logging
LOGGING_LEVEL = logging.DEBUG
DEP_LOGGING_LEVEL = logging.INFO  # Logging level for dependencies.

# Filenames


def create_log_path(filename):
    return os.path.abspath(
        os.path.join(
            os.path.dirname(atmosphere.__file__),
            '..',
            'logs',
            filename))

LOG_FILENAME = create_log_path("atmosphere.log")
API_LOG_FILENAME = create_log_path("atmosphere_api.log")
AUTH_LOG_FILENAME = create_log_path('atmosphere_auth.log')
EMAIL_LOG_FILENAME = create_log_path('atmosphere_email.log')
STATUS_LOG_FILENAME = create_log_path('atmosphere_status.log')
DEPLOY_LOG_FILENAME = create_log_path('atmosphere_deploy.log')

check_and_touch(LOG_FILENAME)
check_and_touch(API_LOG_FILENAME)
check_and_touch(AUTH_LOG_FILENAME)
check_and_touch(EMAIL_LOG_FILENAME)
check_and_touch(STATUS_LOG_FILENAME)
check_and_touch(DEPLOY_LOG_FILENAME)

#####
# FileHandler
#####
# Default filehandler will use 'LOG_FILENAME'
api_fh = logging.FileHandler(API_LOG_FILENAME)
auth_fh = logging.FileHandler(AUTH_LOG_FILENAME)
email_fh = logging.FileHandler(EMAIL_LOG_FILENAME)
status_fh = logging.FileHandler(STATUS_LOG_FILENAME)
deploy_fh = logging.FileHandler(DEPLOY_LOG_FILENAME)
####
# Formatters
####
# Logger initialization
# NOTE: The format for status_logger is defined in the message ONLY!
# timestamp, user, instance_alias, machine_alias, size_alias, status_update
# create formatter and add it to the handlers
base_format = '%(message)s'
formatter = logging.Formatter(base_format)
status_fh.setFormatter(formatter)

####
# Logger Initialization
####
threepio.initialize("atmosphere",
                    log_filename=LOG_FILENAME,
                    app_logging_level=LOGGING_LEVEL,
                    dep_logging_level=DEP_LOGGING_LEVEL)
# Add handler to the remaining loggers
threepio.status_logger = threepio\
        .initialize("atmosphere_status",
                    handlers=[status_fh],
                    app_logging_level=LOGGING_LEVEL,
                    dep_logging_level=DEP_LOGGING_LEVEL,
                    global_logger=False,
                    format=base_format)
threepio.email_logger = threepio\
        .initialize("atmosphere_email",
                    handlers=[email_fh],
                    log_filename=LOG_FILENAME,
                    app_logging_level=LOGGING_LEVEL,
                    dep_logging_level=DEP_LOGGING_LEVEL,
                    global_logger=False)
threepio.api_logger = threepio\
        .initialize("atmosphere_api",
                    handlers=[api_fh],
                    log_filename=LOG_FILENAME,
                    app_logging_level=LOGGING_LEVEL,
                    dep_logging_level=DEP_LOGGING_LEVEL,
                    global_logger=False)
threepio.auth_logger = threepio\
        .initialize("atmosphere_auth",
                    handlers=[auth_fh],
                    log_filename=LOG_FILENAME,
                    app_logging_level=LOGGING_LEVEL,
                    dep_logging_level=DEP_LOGGING_LEVEL,
                    global_logger=False)
threepio.deploy_logger = threepio\
        .initialize("atmosphere_deploy",
                    handlers=[deploy_fh],
                    log_filename=DEPLOY_LOG_FILENAME,
                    app_logging_level=LOGGING_LEVEL,
                    dep_logging_level=DEP_LOGGING_LEVEL,
                    global_logger=False)
threepio.celery_logger = threepio\
        .initialize("atmosphere_celery",
                    log_filename=LOG_FILENAME,
                    app_logging_level=LOGGING_LEVEL,
                    dep_logging_level=DEP_LOGGING_LEVEL,
                    global_logger=False)


# Directory that the app (One level above this file) exists
# (TEST if this is necessary)
root_dir = os.path.abspath(os.path.join(os.path.dirname(__file__), '../..'))
if 'PYTHONPATH' in os.environ:
    os.environ['PYTHONPATH'] = root_dir + ':' + os.environ['PYTHONPATH']
else:
    os.environ['PYTHONPATH'] = root_dir


# Redirect stdout to stderr.
sys.stdout = sys.stderr

# REST FRAMEWORK
REST_FRAMEWORK = {
    'DEFAULT_RENDERER_CLASSES': (
        # Included Renderers
        'rest_framework.renderers.JSONRenderer',
        'rest_framework_jsonp.renderers.JSONPRenderer',
        'rest_framework.renderers.BrowsableAPIRenderer',
        'rest_framework_yaml.renderers.YAMLRenderer',
        'rest_framework_xml.renderers.XMLRenderer',
        # Our Renderers
        'api.renderers.PNGRenderer',
        'api.renderers.JPEGRenderer',
    ),
    'DEFAULT_AUTHENTICATION_CLASSES': (
<<<<<<< HEAD
        'iplantauth.token.JWTTokenAuthentication',  # WSO2+JWT
        # 'iplantauth.token.OAuthTokenAuthentication',  # CAS
        'iplantauth.token.GlobusOAuthTokenAuthentication',  # Globus
        # 'iplantauth.token.TokenAuthentication',  # Generic Tokens
=======
        'iplantauth.token.TokenAuthentication', # Generic Tokens
        'iplantauth.token.JWTTokenAuthentication', # WSO2 + JWT
        'iplantauth.token.OAuthTokenAuthentication', # CAS
        'iplantauth.token.GlobusOAuthTokenAuthentication',   # Globus
>>>>>>> 8e7a0b94
        'rest_framework.authentication.SessionAuthentication',  # Session
    ),
    'DEFAULT_PAGINATION_CLASS': 'rest_framework.pagination.PageNumberPagination',
    'PAGE_SIZE': 20,                 # Default to 20
    # Allow client to override, using `?page_size=xxx`.
    'PAGINATE_BY_PARAM': 'page_size',
    'DEFAULT_FILTER_BACKENDS': (
        'rest_framework.filters.DjangoFilterBackend',
        'rest_framework.filters.SearchFilter'
    )
}
LOGIN_REDIRECT_URL = "/api/v1"


# CASLIB
SERVER_URL = SERVER_URL + REDIRECT_URL
CAS_SERVER = 'https://auth.iplantcollaborative.org'
SERVICE_URL = SERVER_URL + '/CAS_serviceValidater?sendback='\
    + REDIRECT_URL + '/application/'
PROXY_URL = SERVER_URL + '/CAS_proxyUrl'
PROXY_CALLBACK_URL = SERVER_URL + '/CAS_proxyCallback'

# Chromogenic
LOCAL_STORAGE = "/storage"

# pyes secrets
ELASTICSEARCH_HOST = SERVER_URL
ELASTICSEARCH_PORT = 9200

# Django-Celery secrets
BROKER_URL = 'redis://localhost:6379/0'
CELERY_RESULT_BACKEND = 'redis://localhost:6379/0'
# Related to Broker and ResultBackend
REDIS_CONNECT_RETRY = True
# General Celery Settings
CELERY_ENABLE_UTC = True
CELERYD_PREFETCH_MULTIPLIER = 1
CELERY_TIMEZONE = TIME_ZONE
CELERY_SEND_EVENTS = True
CELERY_TASK_RESULT_EXPIRES = 3 * 60 * 60  # Store results for 3 hours
CELERYD_MAX_TASKS_PER_CHILD = 10
CELERYD_LOG_FORMAT = "[%(asctime)s: %(name)s-%(levelname)s"\
    "/%(processName)s [PID:%(process)d]"\
    " @ %(pathname)s on %(lineno)d] %(message)s"
CELERYD_TASK_LOG_FORMAT = "[%(asctime)s: %(name)s-%(levelname)s"\
    "/%(processName)s [PID:%(process)d]"\
    " [%(task_name)s(%(task_id)s)] "\
    "@ %(pathname)s on %(lineno)d] %(message)s"
# To use Manual Routing:
# - 1. Create an Exchange,
# - 2. Create a Queue,
# - 3. Bind Queue to Exchange
CELERY_QUEUES = (
    Queue(
        'default', Exchange('default'), routing_key='default'), Queue(
            'email', Exchange('default'), routing_key='email.sending'), Queue(
                'ssh_deploy', Exchange('deployment'), routing_key='long.deployment'), Queue(
                    'fast_deploy', Exchange('deployment'), routing_key='short.deployment'), Queue(
                        'imaging', Exchange('imaging'), routing_key='imaging'), Queue(
                            'periodic', Exchange('periodic'), routing_key='periodic'), )
CELERY_DEFAULT_QUEUE = 'default'
CELERY_DEFAULT_ROUTING_KEY = "default"
CELERY_DEFAULT_EXCHANGE = 'default'
CELERY_DEFAULT_EXCHANGE_TYPE = 'direct'
# NOTE: We are Using atmosphere's celery_router as an interim solution.
CELERY_ROUTES = ('atmosphere.celery_router.CloudRouter', )
# # Django-Celery Development settings
# CELERY_EAGER_PROPAGATES_EXCEPTIONS = True  # Issue #75

import djcelery
djcelery.setup_loader()

# Related to Celerybeat
CELERYBEAT_CHDIR = PROJECT_ROOT

CELERYBEAT_SCHEDULE = {
    "check_image_membership": {
        "task": "check_image_membership",
        "schedule": timedelta(minutes=60),
        "options": {"expires": 10 * 60, "time_limit": 2 * 60}
    },
    "monitor_machines": {
        "task": "monitor_machines",
        # Every day of the week @ 1am
        "schedule": crontab(hour="1", minute="0", day_of_week="*"),
        "options": {"expires": 10 * 60, "time_limit": 10 * 60}
    },
    "monitor_sizes": {
        "task": "monitor_sizes",
        "schedule": timedelta(minutes=30),
        "options": {"expires": 10 * 60, "time_limit": 10 * 60}
    },
    "monitor_instances": {
        "task": "monitor_instances",
        "schedule": timedelta(minutes=15),
        "options": {"expires": 10 * 60, "time_limit": 10 * 60}
    },
    "clear_empty_ips": {
        "task": "clear_empty_ips",
        "schedule": timedelta(minutes=120),
        "options": {"expires": 60 * 60}
    },
    "monthly_allocation_reset": {
        "task": "monthly_allocation_reset",
        # Every month, first of the month.
        "schedule": crontab(0, 0, day_of_month=1, month_of_year="*"),
        "options": {"expires": 5 * 60, "time_limit": 5 * 60}
    },
    "remove_empty_networks": {
        "task": "remove_empty_networks",
        # Every two hours.. midnight/2am/4am/...
        "schedule": crontab(hour="*/2", minute="0", day_of_week="*"),
        "options": {"expires": 5 * 60, "time_limit": 5 * 60}
    },
}

#     # Django-Celery Development settings
# CELERY_EAGER_PROPAGATES_EXCEPTIONS = True  # Issue #75

"""
For generating a unique SECRET_KEY -- Used by Django in various ways.
"""
# This Method will generate SECRET_KEY and write it to file..


def generate_secret_key(secret_key_path):
    from django.utils.crypto import get_random_string
    from datetime import datetime
    chars = 'abcdefghijklmnopqrstuvwxyz0123456789!@#$%^&*(-_=+)'
    secret_value = get_random_string(50, chars)
    comment_block = "\"\"\"\nThis file was Auto-Generated on %s\n\"\"\"\n" % datetime.now()
    with open(secret_key_path, "w") as key_file:
        key_file.write(comment_block)
        key_file.write("SECRET_KEY=\"%s\"\n" % secret_value)

# This import will Use an existing SECRET_KEY, or Generate your SECRET_KEY
# if it doesn't exist yet.
try:
    from .secret_key import SECRET_KEY
except ImportError:
    SETTINGS_DIR = os.path.abspath(os.path.dirname(__file__))
    generate_secret_key(os.path.join(SETTINGS_DIR, 'secret_key.py'))
    try:
        from .secret_key import SECRET_KEY
    except ImportError:
        raise Exception(
            "__init__.py could not generate a SECRET_KEY in secret_key.py")

"""
Import local settings specific to the server, and secrets not checked into Git.
"""
from atmosphere.settings.local import *<|MERGE_RESOLUTION|>--- conflicted
+++ resolved
@@ -312,17 +312,11 @@
         'api.renderers.JPEGRenderer',
     ),
     'DEFAULT_AUTHENTICATION_CLASSES': (
-<<<<<<< HEAD
-        'iplantauth.token.JWTTokenAuthentication',  # WSO2+JWT
+        'iplantauth.token.TokenAuthentication', # Generic Tokens
+        # 'iplantauth.token.JWTTokenAuthentication',  # WSO2+JWT
         # 'iplantauth.token.OAuthTokenAuthentication',  # CAS
         'iplantauth.token.GlobusOAuthTokenAuthentication',  # Globus
         # 'iplantauth.token.TokenAuthentication',  # Generic Tokens
-=======
-        'iplantauth.token.TokenAuthentication', # Generic Tokens
-        'iplantauth.token.JWTTokenAuthentication', # WSO2 + JWT
-        'iplantauth.token.OAuthTokenAuthentication', # CAS
-        'iplantauth.token.GlobusOAuthTokenAuthentication',   # Globus
->>>>>>> 8e7a0b94
         'rest_framework.authentication.SessionAuthentication',  # Session
     ),
     'DEFAULT_PAGINATION_CLASS': 'rest_framework.pagination.PageNumberPagination',
