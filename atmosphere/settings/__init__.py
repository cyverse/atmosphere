--- conflicted
+++ resolved
@@ -78,12 +78,8 @@
     'djcelery',
     'pipeline',
     'corsheaders',
-<<<<<<< HEAD
     # 3rd party apps (Development Only)
-=======
-    #3rd party apps (Development Only)
     #'django_jenkins',
->>>>>>> e3dfe2f9
     #'sslserver',
 
     # iPlant apps
