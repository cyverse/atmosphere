--- conflicted
+++ resolved
@@ -25,22 +25,13 @@
     import newrelic.agent
     newrelic.agent.initialize(
         os.path.join(root_dir, "extras/newrelic/atmosphere_newrelic.ini"),
-<<<<<<< HEAD
         "staging")
-except ImportError:
-    print "Warning: newrelic not installed.."
-except Exception, e:
-    print "Warning: newrelic threw an exception.."
-    print e
-=======
-        "production")
 except ImportError, bad_import:
     print "[A]Warning: newrelic not installed.."
     print bad_import
 except Exception, bad_config:
     print "[A]Warning: newrelic not initialized.."
     print bad_config
->>>>>>> 3994c979
 
 os.environ["DJANGO_SETTINGS_MODULE"] = "atmosphere.settings"
 #LIBCLOUD_DEBUG = os.path.abspath(os.path.join(
