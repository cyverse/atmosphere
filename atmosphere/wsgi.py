"""
WSGI config for atmosphere project.

This module contains the WSGI application used by Django's development server
and any production WSGI deployments. It should expose a module-level variable
named ``application``. Django's ``runserver`` and ``runfcgi`` commands discover
this application via the ``WSGI_APPLICATION`` setting.

Usually you will have the standard Django WSGI application here, but it also
might make sense to replace the whole Django WSGI application with a custom one
that later delegates to the Django one. For example, you could introduce WSGI
middleware here, or combine a Django application with an application of another
framework.

"""
import os
import sys

#Adds the directory above wsgi.py to system path
root_dir = os.path.abspath(os.path.join(os.path.dirname(__file__), '..'))
sys.path.insert(0, '/opt/env/atmo/lib/python2.7/site-packages/')
sys.path.insert(0, '/opt/env/atmo/lib/python2.7/site-packages/')
sys.path.insert(1, root_dir)

<<<<<<< HEAD
import newrelic.agent
newrelic.agent.initialize(
    os.path.join(root_dir, "extras/newrelic/atmosphere_newrelic.ini"),
    "staging")
=======
try:
    import newrelic.agent
    newrelic.agent.initialize(
        os.path.join(root_dir, "extras/newrelic/atmosphere_newrelic.ini"),
        "development")
except ImportError:
    print "Warning: newrelic not installed.."
>>>>>>> 2a5c4a52

os.environ["DJANGO_SETTINGS_MODULE"] = "atmosphere.settings"
#LIBCLOUD_DEBUG = os.path.abspath(os.path.join(
#    root_dir,
#    'logs/libcloud.log'))
#os.environ.setdefault("LIBCLOUD_DEBUG",LIBCLOUD_DEBUG)

# This application object is used by any WSGI server configured to use this
# file. This includes Django's development server, if the WSGI_APPLICATION
# setting points here.
from django.core.wsgi import get_wsgi_application
try:
    application = get_wsgi_application()
except Exception, e:
    e.msg = os.path.dirname(__file__)
    raise e

#from helloworld.wsgi import HelloWorldApplication
#application = HelloWorldApplication(application)<|MERGE_RESOLUTION|>--- conflicted
+++ resolved
@@ -22,20 +22,13 @@
 sys.path.insert(0, '/opt/env/atmo/lib/python2.7/site-packages/')
 sys.path.insert(1, root_dir)
 
-<<<<<<< HEAD
-import newrelic.agent
-newrelic.agent.initialize(
-    os.path.join(root_dir, "extras/newrelic/atmosphere_newrelic.ini"),
-    "staging")
-=======
 try:
     import newrelic.agent
     newrelic.agent.initialize(
         os.path.join(root_dir, "extras/newrelic/atmosphere_newrelic.ini"),
-        "development")
+        "staging")
 except ImportError:
     print "Warning: newrelic not installed.."
->>>>>>> 2a5c4a52
 
 os.environ["DJANGO_SETTINGS_MODULE"] = "atmosphere.settings"
 #LIBCLOUD_DEBUG = os.path.abspath(os.path.join(
