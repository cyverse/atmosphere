--- conflicted
+++ resolved
@@ -74,12 +74,8 @@
     #    CAS Validation:
     #    Service URL validates the ticket returned after CAS login
     url(r'^CAS_serviceValidater',
-<<<<<<< HEAD
-        'authentication.protocol.cas.cas_validateTicket'),
-=======
         'authentication.protocol.cas.cas_validateTicket',
         name="cas-service-validate-link"),
->>>>>>> 3a0eb7af
     #    A valid callback URL for maintaining proxy requests
     #    This URL retrieves Proxy IOU combination
     url(r'^CAS_proxyCallback',
@@ -102,16 +98,11 @@
     #Error Redirection
     url(r'^no_user/$', 'web.views.no_user_redirect'),
     #API Layer
-<<<<<<< HEAD
-    url(r'^api/v1/',
-         include("api.urls")),
-=======
     url(r'^api/v1/', include("api.urls", namespace="api")),
 
     #API Documentation
     url(r'^api-docs/', include('rest_framework_swagger.urls')), 
 
->>>>>>> 3a0eb7af
     ### DJANGORESTFRAMEWORK ###
     url(r'^api-auth/',
         include('rest_framework.urls', namespace='rest_framework'))
