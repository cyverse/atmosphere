import logging

from django.conf import settings
from django.utils import timezone
from dateutil.parser import parse

from .exceptions import TASAPIException
#FIXME: Next iteration, move this into the driver.
from .tas_api import tacc_api_post, tacc_api_get
from core.models.allocation_source import AllocationSource, UserAllocationSource

logger = logging.getLogger(__name__)


class TASAPIDriver(object):
    tacc_api = None
    tacc_username = None
    tacc_password = None
    allocation_list = []
    project_list = []
    user_project_list = []
    username_map = {}

    def __init__(self, tacc_api=None, tacc_username=None, tacc_password=None,
                 resource_name='Jetstream'):
        if not tacc_api:
            tacc_api = settings.TACC_API_URL
        if not tacc_username:
            tacc_username = settings.TACC_API_USER
        if not tacc_password:
            tacc_password = settings.TACC_API_PASS
        self.tacc_api = tacc_api
        self.tacc_username = tacc_username
        self.tacc_password = tacc_password
        self.resource_name = resource_name

    def _api_post(self, path, post_data):
        url_match = self.tacc_api + path
        logger.debug("TAS_REQ: %s - POST - %s" % (url_match, post_data))
        resp = tacc_api_post(url_match, post_data, self.tacc_username, self.tacc_password)
        try:
            data = resp.json()
            logger.debug("TAS_RESP - Data: %s" % data)
            resp_status = data['status']
            if resp_status != 'success' or resp.status_code != 200:
                exc_message = ("API produced an Invalid Response - Expected 200 and 'success' response: %s - %s" % (resp.status_code, resp_status))
                logger.exception(exc_message)
                raise TASAPIException(exc_message)
            return data
        except ValueError:
            exc_message = ("API produced an Invalid Response - Expected 'status' in the json response: %s" % (resp.text,))
            logger.exception(exc_message)
            raise TASAPIException(exc_message)

    def _api_get(self, path):
        url_match = self.tacc_api+path
        resp, data = tacc_api_get(url_match, self.tacc_username, self.tacc_password)
        try:
            _validate_tas_data(data)
            result = data['result']
            return result
        except ValueError as exc:
            raise TASAPIException("JSON Decode error -- %s" % exc)

    def clear_cache(self):
        self.user_project_list = []
        self.project_list = []
        self.allocation_list = []
        self.username_map = {}

    def get_all_allocations(self):
        if not self.allocation_list:
            self.allocation_list = self._get_all_allocations()
        return self.allocation_list

    def get_all_projects(self):
        if not self.project_list:
            self.project_list = self._get_all_projects()
        return self.project_list

    def get_tacc_username(self, user):
        if self.username_map.get(user.username):
            return self.username_map[user.username]

        try:
            tacc_user = self._xsede_to_tacc_username(
                user.username)
        except:
            logger.info("User: %s has no tacc username" % user.username)
            tacc_user = None
        else:
            self.username_map[user.username] = tacc_user
        return tacc_user

    def find_projects_for(self, tacc_username):
        if not tacc_username:
            return []
        projects = self.get_projects_for_username(tacc_username)
        return projects

    def find_allocations_for(self, tacc_username):
        api_projects = self.find_projects_for(tacc_username)
        allocations = []
        for api_project in api_projects:
            api_allocation = select_valid_allocation(api_project['allocations'])
            if not api_allocation:
                logger.error("API shows no valid allocation exists for project %s" % api_project)
                continue
            allocations.append(api_allocation)
        return allocations

    def get_all_project_users(self):
        if not self.user_project_list:
            self.project_list = self._get_all_projects()
            for project in sorted(self.project_list, key=lambda p: p['id']):
                project_users = self.get_project_users(project['id'])
                project['users'] = project_users
            self.user_project_list = self.project_list
        return self.user_project_list

    def get_projects_for_username(self, tacc_username):
        path = '/v1/projects/username/%s' % tacc_username
        projects = self._api_get(path)
        return projects

    def _xsede_to_tacc_username(self, xsede_username):
        path = '/v1/users/xsede/%s' % xsede_username
        tacc_username = self._api_get(path)
        return tacc_username

    def report_project_allocation(self, report_id, username, project_name, su_total, start_date, end_date, queue_name, scheduler_id):
        """
        Send back a report and return any data after the POST was received
        If error, return TASAPIException
        """
        if not type(su_total) in [int, float]:
            raise Exception("SU total should be integer or float")

        post_data = {
            "sus": su_total,
            "username": username,
            "project": project_name,
            "queueName": queue_name,
            "resource": self.resource_name,
            "schedulerId": scheduler_id,
            # Ex date format: "2014-12-01T19:25:43"
            "queueUTC": start_date.strftime("%Y-%m-%dT%H:%M:%S"),
            "startUTC": start_date.strftime("%Y-%m-%dT%H:%M:%S"),
            "endUTC": end_date.strftime("%Y-%m-%dT%H:%M:%S"),
        }
        path = '/v1/jobs'
<<<<<<< HEAD
        try:
            data = self._api_post(path, post_data)
        except TASAPIException:
            exc_message = ("Report %s produced an Invalid Response - See details in logs." % (report_id,))
            raise TASAPIException(exc_message)
=======
        url_match = self.tacc_api + path
        #logger.debug("TAS_REQ: %s - POST - %s" % (url_match, post_data))
        resp = tacc_api_post(url_match, post_data, self.tacc_username, self.tacc_password)
        #logger.debug("TAS_RESP: %s" % resp.__dict__)  # Overkill?
        try:
            data = resp.json()
            #logger.debug("TAS_RESP - Data: %s" % data)
            resp_status = data['status']
        except ValueError:
            exc_message = ("Report %s produced an Invalid Response - Expected 'status' in the json response: %s" % (report_id, resp.text,))
            logger.exception(exc_message)
            raise ValueError(exc_message)
    
        if resp_status != 'success' or resp.status_code != 200:
            exc_message = ("Report %s produced an Invalid Response - Expected 200 and 'success' response: %s - %s" % (report_id, resp.status_code, resp_status))
            logger.exception(exc_message)
            raise Exception(exc_message)
    
>>>>>>> 7e158022
        return data

    def get_allocation_project_id(self, allocation_id):
        allocation = self.get_allocation(allocation_id)
        if not allocation:
            return
        return allocation['projectId']

    def get_allocation_project_name(self, allocation_id):
        allocation = self.get_allocation(allocation_id)
        if not allocation:
            return
        return allocation['project']

    def get_project(self, project_id):
        filtered_list = [
            p for p in self.get_all_projects()
            if str(p['id']) == str(project_id)]
        if len(filtered_list) > 1:
            logger.error(">1 value found for project %s" % project_id)
        if filtered_list:
            return filtered_list[0]
        return None

    def get_allocation(self, allocation_id):
        filtered_list = [
            a for a in self.get_all_allocations()
            if str(a['id']) == str(allocation_id)]
        if len(filtered_list) > 1:
            logger.error(">1 value found for allocation %s" % allocation_id)
        if filtered_list:
            return filtered_list[0]
        return None

    def _get_all_allocations(self):
        """
        """
        path = '/v1/allocations/resource/%s' % self.resource_name
        allocations = self._api_get(path)
        return allocations

    def _get_all_projects(self):
        """
        """
        path = '/v1/projects/resource/%s' % self.resource_name
        projects = self._api_get(path)
        return projects

    def get_project_users(self, project_id, raise_exception=True):
        path = '/v1/projects/%s/users' % project_id
<<<<<<< HEAD
        users = self._api_get(path)
        for user in users:
            username = user['username']
            user_names.append(username)
=======
        url_match = self.tacc_api + path
        resp, data = tacc_api_get(url_match, self.tacc_username, self.tacc_password)
        user_names = []
        try:
            _validate_tas_data(data)
            users = data['result']
            for user in users:
                username = user['username']
                user_names.append(username)
            return user_names
        except ValueError as exc:
            if raise_exception:
                raise TASAPIException("JSON Decode error -- %s" % exc)
            logger.info(exc)
        except Exception as exc:
            if raise_exception:
                raise
            logger.info(exc)
>>>>>>> 7e158022
        return user_names

    

    def get_user_allocations(self, username, include_expired=False, raise_exception=True):
        path = '/v1/projects/username/%s' % username
        projects = self._api_get(path)
        user_allocations = []
<<<<<<< HEAD
        for project in projects:
            allocations = project['allocations']
            for allocation in allocations:
                if allocation['resource'] == self.resource_name:
                    user_allocations.append( (project, allocation) )
        return user_allocations
=======
        try:
            _validate_tas_data(data)
            projects = data['result']
            for project in projects:
                api_allocations = project['allocations'] if include_expired else select_valid_allocations(project['allocations'])
                for allocation in api_allocations:
                    if allocation['resource'] == self.resource_name:
                        user_allocations.append( (project, allocation) )
            return user_allocations
        except ValueError as exc:
            if raise_exception:
                raise TASAPIException("JSON Decode error -- %s" % exc)
            logger.info( exc)
        except Exception as exc:
            if raise_exception:
                raise
            logger.info( exc)
        return None
>>>>>>> 7e158022



def get_or_create_allocation_source(api_allocation, update_source=False):
    try:
        source_name = "%s" % (api_allocation['project'],)
        source_id = api_allocation['id']
        compute_allowed = int(api_allocation['computeAllocated'])
    except (TypeError, KeyError, ValueError):
        raise TASAPIException("Malformed API Allocation - Missing keys in dict: %s" % api_allocation)

    try:
        source = AllocationSource.objects.get(
            source_id=source_id
        )
        if update_source:
            if compute_allowed != source.compute_allowed:
                #FIXME: Here would be a *great* place to create a new event to "ignore" all previous allocation_source_`threshold_met/threshold_enforced`
                source.compute_allowed = compute_allowed
            source.name = source_name
            source.save()
        return source, False
    except AllocationSource.DoesNotExist:
        source = AllocationSource.objects.create(
            name=source_name,
            compute_allowed=compute_allowed,
            source_id=source_id
        )
        return source, True


def find_user_allocation_source_for(driver, user):
    tacc_user = driver.get_tacc_username(user)
    # allocations = driver.find_allocations_for(tacc_user)
    if not tacc_user:
        return []

    project_allocations = driver.get_user_allocations(tacc_user)
    allocations = [pa[1] for pa in project_allocations]  # 2-tuples: (project, allocation)
    return allocations


def fill_allocation_sources(force_update=False):
    driver = TASAPIDriver()
    allocations = driver.get_all_allocations()
    create_list = []
    for api_allocation in allocations:
        obj, created = get_or_create_allocation_source(
            api_allocation, update_source=force_update)
        if created:
            create_list.append(obj)
    return len(create_list)


def collect_users_without_allocation(driver):
    """
    Should be able to refactor this to make faster...
    """
    from core.models import AtmosphereUser
    missing = []
    for user in AtmosphereUser.objects.order_by('username'):
        tacc_user = driver.get_tacc_username(user)
        if not tacc_user:
            missing.append(user)
            continue
        user_allocations = driver.get_user_allocations(
            tacc_user, raise_exception=False)
        if not user_allocations:
            missing.append(user)
    return missing


def fill_user_allocation_sources():
    from core.models import AtmosphereUser
    driver = TASAPIDriver()
    allocation_resources = {}
    for user in AtmosphereUser.objects.order_by('username'):
        try:
            resources = fill_user_allocation_source_for(driver, user)
        except Exception as exc:
            logger.exception("Error filling user allocation source for %s" % user)
            resources = []
        allocation_resources[user.username] = resources
    return allocation_resources


def fill_user_allocation_source_for(driver, user, force_update=True):
    allocation_list = find_user_allocation_source_for(driver, user)
    allocation_resources = []
    for api_allocation in allocation_list:
        allocation_source, _ = get_or_create_allocation_source(
            api_allocation, update_source=force_update)
        resource, _ = UserAllocationSource.objects.get_or_create(
            allocation_source=allocation_source,
            user=user)
        allocation_resources.append(allocation_source)
    return allocation_resources


def select_valid_allocations(allocation_list):
    now = timezone.now()
    allocations = []
    for allocation in allocation_list:
        allocation_status = allocation['status']
        if allocation_status.lower() != 'active':
           #logger.debug("Skipping Allocation %s because its listed status is NOT 'active'" % allocation)
           continue
        start_timestamp = allocation['start']
        end_timestamp = allocation['end']
        start_date = parse(start_timestamp)
        end_date = parse(end_timestamp)
        if start_date >= now or end_date <= now:
           #logger.debug("Skipping Allocation %s because its dates are outside the range for timezone.now()" % allocation)
           continue
        allocations.append(allocation)
    return allocations


def select_valid_allocation(allocation_list):
    """
    #FIXME: In a future commit, merge select_valid_allocations.
    """
    now = timezone.now()
    for allocation in allocation_list:
        status = allocation['status']
        if status.lower() != 'active':
           #logger.info("Skipping Allocation %s because its listed status is NOT 'active'" % allocation)
           continue
        start_timestamp = allocation['start']
        end_timestamp = allocation['end']
        start_date = parse(start_timestamp)
        end_date = parse(end_timestamp)
        if start_date >= now or end_date <= now:
           #logger.info("Skipping Allocation %s because its dates are outside the range for timezone.now()" % allocation)
           continue
        return allocation
    return None


def _validate_tas_data(data):
    if not data or 'status' not in data or 'result' not in data:
        raise TASAPIException(
            "API is returning a malformed response - "
            "Expected json object including "
            "a 'status' key and a 'result' key. - "
            "Received: %s" % data)
    if data['status'] != 'success':
        raise TASAPIException(
            "API is returning an unexpected status %s - "
            "Received: %s"
            % (data['status'], data)
        )
    return True

<|MERGE_RESOLUTION|>--- conflicted
+++ resolved
@@ -149,13 +149,6 @@
             "endUTC": end_date.strftime("%Y-%m-%dT%H:%M:%S"),
         }
         path = '/v1/jobs'
-<<<<<<< HEAD
-        try:
-            data = self._api_post(path, post_data)
-        except TASAPIException:
-            exc_message = ("Report %s produced an Invalid Response - See details in logs." % (report_id,))
-            raise TASAPIException(exc_message)
-=======
         url_match = self.tacc_api + path
         #logger.debug("TAS_REQ: %s - POST - %s" % (url_match, post_data))
         resp = tacc_api_post(url_match, post_data, self.tacc_username, self.tacc_password)
@@ -174,7 +167,6 @@
             logger.exception(exc_message)
             raise Exception(exc_message)
     
->>>>>>> 7e158022
         return data
 
     def get_allocation_project_id(self, allocation_id):
@@ -225,12 +217,6 @@
 
     def get_project_users(self, project_id, raise_exception=True):
         path = '/v1/projects/%s/users' % project_id
-<<<<<<< HEAD
-        users = self._api_get(path)
-        for user in users:
-            username = user['username']
-            user_names.append(username)
-=======
         url_match = self.tacc_api + path
         resp, data = tacc_api_get(url_match, self.tacc_username, self.tacc_password)
         user_names = []
@@ -249,7 +235,6 @@
             if raise_exception:
                 raise
             logger.info(exc)
->>>>>>> 7e158022
         return user_names
 
     
@@ -258,14 +243,6 @@
         path = '/v1/projects/username/%s' % username
         projects = self._api_get(path)
         user_allocations = []
-<<<<<<< HEAD
-        for project in projects:
-            allocations = project['allocations']
-            for allocation in allocations:
-                if allocation['resource'] == self.resource_name:
-                    user_allocations.append( (project, allocation) )
-        return user_allocations
-=======
         try:
             _validate_tas_data(data)
             projects = data['result']
@@ -284,7 +261,6 @@
                 raise
             logger.info( exc)
         return None
->>>>>>> 7e158022
 
 
 
