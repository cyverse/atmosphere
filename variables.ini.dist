[COMMON]
# Examples of each are listed behind the #
SERVER_URL = # https://www.my-website.com
LDAP_SERVER = # ldap://my.ldap.com
LDAP_SERVER_DN = # ou=example,dc=org
TOKEN_EXPIRY_TIME_DAYS = 1 # (Integer required)
DJANGO_SERVER_URL = # https://www.my-website.com
VIRTUALENV_PATH =# /path/virtualenv/atmo

[nginx]
ATMOSPHERE_PATH = # /path/to/atmosphere
ENABLE_HTTP2 =  True # Boolean required if nginx has http-v2 module# otherwise False
NGINX_TLS_PRIVKEY_DEST = # /etc/ssl/private/mydomain.org.key
NGINX_TLS_FULLCHAIN_DEST = # /etc/ssl/certs/mydomain.org.fullchain.crt
DHPARAM = # /etc/ssl/certs/dhparam.pem
DHPARAM_KEY_SIZE = 2048 # 4096, 8192
LOCATIONS_DIR = # /etc/nginx/locations
SITES_ENABLED_DIR = # /etc/nginx/sites-enabled
SITES_AVAILABLE_DIR = # /etc/nginx/sites-available
SERVER_URL = # www.my-website.com

[uwsgi.ini]
LOCAL_DEV =  False # Boolean required
PATH_TO_ATMOSPHERE = # /path/to/atmosphere
UWSGI_USER = # www-data
UWSGI_GROUP = # www-data
UWSGI_LOG_PATH = # /var/log/uwsgi/atmosphere_uwsgi.log

[local.py]
AUTH_USE_OVERRIDE =  True # Boolean required will override authentication set in __init__.py
AUTH_MOCK_USER = # testuser
AUTH_ENABLE_MOCK =  True # Boolean required
AUTH_ENABLE_GLOBUS =  False # Boolean required
AUTH_ENABLE_CAS =  False # Boolean required
AUTH_ENABLE_LDAP =  False # Boolean required
AUTH_ENABLE_JWT =  False # Boolean required
AUTH_ENABLE_OPENSTACK =  False # Boolean required
ANSIBLE_ROOT = # /path/to/atmosphere-ansible
LOGOUT_REDIRECT_URL = # /logout
CAS_AUTH_PREFIX = # /
CAS_SERVER = # https://cas.server.com
LDAP_SERVER = # ldap://my.ldap.com
LDAP_SERVER_DN = # ou=example,dc=org
JWT_INSTALL =  False # Boolean required
JWT_PUBLIC_KEY = # /path/to/b64_key.pub
JWT_CLIENT_KEY = # client_key
JWT_CLIENT_SECRET = # client_secret
GLOBUS_OAUTH_ID = # globus_key
GLOBUS_OAUTH_SECRET = # globus_secret
GLOBUS_OAUTH_CREDENTIALS_SCOPE = # scope_two
GLOBUS_OAUTH_ATMOSPHERE_SCOPE = # scope_three
GLOBUS_TOKENINFO_URL = # https://globus.server.org/token_details
GLOBUS_TOKEN_URL = # https://globus.server.org/token
GLOBUS_AUTH_URL = # https://globus.server.org/authorize
OAUTH_CLIENT_KEY = # oauth_key
OAUTH_CLIENT_SECRET = # oauth_secret
KEYSTONE_SERVER = # "https://my-openstack.cloud.org:5000"
KEYSTONE_DOMAIN_NAME = # "default"
DATABASE_NAME = atmosphere_db # postgres db name
DATABASE_ENGINE = django.db.backends.postgresql_psycopg2 # postgres only (for now)
DATABASE_USER = atmosphere_db_user # psql_user
DATABASE_PASSWORD = atmosphere_db_pass # psql_password
DATABASE_HOST = localhost # remote.postgres-server.com
DATABASE_PORT = 5432
DATABASE_CONN_MAX_AGE = 60 # in seconds
DJANGO_DEBUG =  True # Boolean required
ENFORCING =  False # Boolean required #NOTE: DO NOT SET TO TRUE UNLESS YOU ARE PRODUCTION!
SSLSERVER =  False # Boolean required
DJANGO_TEMPLATE_DEBUG =  True # Boolean required
LOG_LIBCLOUD =  False # Boolean required
LOGGING_LEVEL = logging.INFO # DEBUG, INFO, WARNING, ERROR
LOGGING_DEP_LEVEL = logging.WARNING # INFO, WARNING, ERROR
LOGSTASH_HOST = # logstash.server.com
LOGSTASH_PORT = # 8000
METRIC_SERVER = # atmosphere-metrics.server.com
SELF_SIGNED_CERT =  False # Boolean required
TESTING =  False # Boolean required
#local.py - site configuration
<<<<<<< HEAD
USE_JETSTREAM_PLUGIN = ; False
USE_ALLOCATION_SOURCE = ; False
TIME_ZONE = ; America/Phoenix
SITE_NAME = ; CyVerse
ORG_NAME = ; CyVerse
MAINTENANCE_EXEMPT_USERNAMES = ; ['test1','test2'] -- a list of usernames that will be exempt from Maintenance
ADMINS_EMAIL_TUPLE = ; [('Atmosphere Admin', 'atmo-admin@website.com'),('System Admins', 'sys-admin@website.com')]
ATMO_SUPPORT_EMAIL_TUPLE = ; [('Different Email for Request Tracking', 'rt@website.com'),('System Admins', 'sys-admin@website.com')]
SERVER_EMAIL = ; help@website.org
SUPPORT_EMAIL = ; help@website.org
SUPPORT_EMAIL_SIGNATURE = ; CyVerse Atmosphere Team
SUPPORT_LINKS = ; {'getting_started': "https://link_to.wiki.org/Using+Instances", 'new_provider': "https://link_to.wiki.org/Changing+Providers", "faq": "https://link_to.wiki.org/Cloud_FAQ"}
REPLICATION_PROVIDER_LOCATION = ; iPlant Cloud - Tucson
MONTHLY_RESET_PROVIDER_LOCATIONS = ; ['iPlant Cloud - Tucson']
USER_EMAIL_LOOKUP_METHOD = ; ldap_get_email_info
EMAIL_LOOKUP_METHOD = ; ldapLookupEmail
DEFAULT_EMAIL_DOMAIN = ; iplantcollaborative.org
DEFAULT_ALLOCATION_THRESHOLD = ; (7 * 24 * 60)  # In Minutes
DEFAULT_ALLOCATION_DELTA = ; (365 * 24 * 60)  # In Minutes
DEFAULT_QUOTA = ; {'cpu': 16, 'memory': 128, 'storage': 10}
DEFAULT_KEYSTONE_ROLE = ; _member_
DEFAULT_IP_LOOKUP = ; 'iplant_hostname'
DEFAULT_PASSWORD_UPDATE = ; 'keystone_password_update', 'openstack_sdk_password_update'
INSTANCE_HOSTNAMING_DOMAIN = ; iplantcollaborative.org
INSTANCE_HOSTNAMING_FORMAT = ; vm%(three)s-%(four)s.%(domain)s
DEPLOYMENT_KEYPAIR_NAME = ; keypair name inject by atmo-ansible during instance deploy
VALIDATION_PLUGINS = ; ["atmosphere.plugins.auth.validation.AlwaysAllow"]
ACCOUNT_CREATION_PLUGINS = ; ["atmosphere.plugins.accounts.creation.UserGroup"]

#NOTE: CyVerse specific
GROUPER_API = ; ""
GROUPER_SEARCH_USER = ; ""
=======
AUTO_CREATE_NEW_ACCOUNTS =  False # Boolean required
USE_JETSTREAM_PLUGIN =  False # Boolean required
USE_ALLOCATION_SOURCE =  False # Boolean required
TIME_ZONE = # America/Phoenix
SITE_NAME = # CyVerse
ORG_NAME = # CyVerse
MAINTENANCE_EXEMPT_USERNAMES = [] # ['test1','test2'] -- a list of usernames that will be exempt from Maintenance
ADMINS_EMAIL_TUPLE = [] # [('Atmosphere Admin', 'atmo-admin@website.com'),('System Admins', 'sys-admin@website.com')]
ATMO_SUPPORT_EMAIL_TUPLE = [] # [('Different Email for Request Tracking', 'rt@website.com'),('System Admins', 'sys-admin@website.com')]
SERVER_EMAIL = # help@website.org
SUPPORT_EMAIL = # help@website.org
SUPPORT_EMAIL_SIGNATURE = # CyVerse Atmosphere Team
SUPPORT_LINKS = {} # {'getting_started': "https://link_to.wiki.org/Using+Instances", 'new_provider': "https://link_to.wiki.org/Changing+Providers", "faq": "https://link_to.wiki.org/Cloud_FAQ"}
REPLICATION_PROVIDER_LOCATION = # iPlant Cloud - Tucson
MONTHLY_RESET_PROVIDER_LOCATIONS = [] # ['iPlant Cloud - Tucson']
USER_EMAIL_LOOKUP_METHOD = # ldap_get_email_info
EMAIL_LOOKUP_METHOD = # ldapLookupEmail
DEFAULT_EMAIL_DOMAIN = # iplantcollaborative.org
DEFAULT_ALLOCATION_THRESHOLD = (7 * 24 * 60)  # In Minutes
DEFAULT_ALLOCATION_DELTA = (365 * 24 * 60)  # In Minutes
DEFAULT_QUOTA = {} # {'cpu': 16, 'memory': 128, 'storage': 10}
DEFAULT_KEYSTONE_ROLE = # _member_
DEFAULT_IP_LOOKUP = # 'iplant_hostname'
DEFAULT_PASSWORD_UPDATE = # 'keystone_password_update', 'openstack_sdk_password_update'
INSTANCE_HOSTNAMING_DOMAIN = # iplantcollaborative.org
INSTANCE_HOSTNAMING_FORMAT = # vm%(three)s-%(four)s.%(domain)s
DEPLOYMENT_KEYPAIR_NAME = # keypair name inject by atmo-ansible during instance deploy
EXPIRATION_PLUGINS = ["atmosphere.plugins.auth.validation.NeverExpire"] # list of plugins
VALIDATION_PLUGINS = ["atmosphere.plugins.auth.validation.AlwaysAllow"] # list of plugins
SENTRY_ENABLED =  True # Boolean required or False
SENTRY_DSN = # https://...@sentry.io/....
>>>>>>> 7e158022

#NOTE: Jetstream Specific
TACC_API_USER = # "tas-username"
TACC_API_PASS = # "tas-password"
TACC_API_URL  = # "/path to api/"

#NOTE: Their are *REQUIRED* quotations around 'timedelta(..)'!
CELERYBEAT_SCHEDULE = {} # {"monitor_instances": {"schedule": 'timedelta(minutes=5)',}}

[secrets.py]
IRODS_HOST = # irods.server.com
IRODS_PORT = # 8000
IRODS_ZONE = # irods_zone
IRODS_ADMIN_USER = # irods_user
IRODS_ADMIN_PASS = # irods_password
LOCAL_STORAGE = # /storage
CHROMO_DEPLOYMENT_KEY = # ssh-rsa AAA... example@deploykey.com
CHROMO_EXTRA_IMAGE_METADATA = {} # {"key1": "value1", "key2": "yes"}
ATMOSPHERE_SUPERUSER = # atmo_superuser
ATMOSPHERE_SECRET_SEED = # (Random value:) 9oe5q7cp714zmmjl51
ATMOSPHERE_VNC_LICENSE = # vnc_license_key

[celeryd.default]
ATMOSPHERE_LOCATION= # /path/to/atmosphere
CELERYD_TLS_PRIVKEY_DEST = # "/etc/ssl/private/name_of_your_org.key"
CELERYD_TLS_CERT_DEST = # "/etc/ssl/certs/name_of_your_org.crt"
USE_PRODUCTION=  True # Boolean required
VIRTUALENV_PATH = # ""
FLOWER_AUTH_SCHEME= # "basic" or "google"
# if flower_auth_opt == 'basic'
FLOWER_BASIC_USERNAME= # username
FLOWER_BASIC_PASSWORD= # password
# elif flower_auth_opt == 'google'
FLOWER_EMAIL_ACCESS_LIST= # "me@gmail.com|you@gmail.com"
FLOWER_OAUTH2_CLIENT_ID= # "123xyz.apps.googleusercontent.com"
FLOWER_OAUTH2_CLIENT_SECRET= # "client_secret_here"
FLOWER_OAUTH2_REDIRECT_URI= # "server_redirect_url/flower/login"<|MERGE_RESOLUTION|>--- conflicted
+++ resolved
@@ -76,40 +76,6 @@
 SELF_SIGNED_CERT =  False # Boolean required
 TESTING =  False # Boolean required
 #local.py - site configuration
-<<<<<<< HEAD
-USE_JETSTREAM_PLUGIN = ; False
-USE_ALLOCATION_SOURCE = ; False
-TIME_ZONE = ; America/Phoenix
-SITE_NAME = ; CyVerse
-ORG_NAME = ; CyVerse
-MAINTENANCE_EXEMPT_USERNAMES = ; ['test1','test2'] -- a list of usernames that will be exempt from Maintenance
-ADMINS_EMAIL_TUPLE = ; [('Atmosphere Admin', 'atmo-admin@website.com'),('System Admins', 'sys-admin@website.com')]
-ATMO_SUPPORT_EMAIL_TUPLE = ; [('Different Email for Request Tracking', 'rt@website.com'),('System Admins', 'sys-admin@website.com')]
-SERVER_EMAIL = ; help@website.org
-SUPPORT_EMAIL = ; help@website.org
-SUPPORT_EMAIL_SIGNATURE = ; CyVerse Atmosphere Team
-SUPPORT_LINKS = ; {'getting_started': "https://link_to.wiki.org/Using+Instances", 'new_provider': "https://link_to.wiki.org/Changing+Providers", "faq": "https://link_to.wiki.org/Cloud_FAQ"}
-REPLICATION_PROVIDER_LOCATION = ; iPlant Cloud - Tucson
-MONTHLY_RESET_PROVIDER_LOCATIONS = ; ['iPlant Cloud - Tucson']
-USER_EMAIL_LOOKUP_METHOD = ; ldap_get_email_info
-EMAIL_LOOKUP_METHOD = ; ldapLookupEmail
-DEFAULT_EMAIL_DOMAIN = ; iplantcollaborative.org
-DEFAULT_ALLOCATION_THRESHOLD = ; (7 * 24 * 60)  # In Minutes
-DEFAULT_ALLOCATION_DELTA = ; (365 * 24 * 60)  # In Minutes
-DEFAULT_QUOTA = ; {'cpu': 16, 'memory': 128, 'storage': 10}
-DEFAULT_KEYSTONE_ROLE = ; _member_
-DEFAULT_IP_LOOKUP = ; 'iplant_hostname'
-DEFAULT_PASSWORD_UPDATE = ; 'keystone_password_update', 'openstack_sdk_password_update'
-INSTANCE_HOSTNAMING_DOMAIN = ; iplantcollaborative.org
-INSTANCE_HOSTNAMING_FORMAT = ; vm%(three)s-%(four)s.%(domain)s
-DEPLOYMENT_KEYPAIR_NAME = ; keypair name inject by atmo-ansible during instance deploy
-VALIDATION_PLUGINS = ; ["atmosphere.plugins.auth.validation.AlwaysAllow"]
-ACCOUNT_CREATION_PLUGINS = ; ["atmosphere.plugins.accounts.creation.UserGroup"]
-
-#NOTE: CyVerse specific
-GROUPER_API = ; ""
-GROUPER_SEARCH_USER = ; ""
-=======
 AUTO_CREATE_NEW_ACCOUNTS =  False # Boolean required
 USE_JETSTREAM_PLUGIN =  False # Boolean required
 USE_ALLOCATION_SOURCE =  False # Boolean required
@@ -139,11 +105,16 @@
 DEPLOYMENT_KEYPAIR_NAME = # keypair name inject by atmo-ansible during instance deploy
 EXPIRATION_PLUGINS = ["atmosphere.plugins.auth.validation.NeverExpire"] # list of plugins
 VALIDATION_PLUGINS = ["atmosphere.plugins.auth.validation.AlwaysAllow"] # list of plugins
+ACCOUNT_CREATION_PLUGINS = ["atmosphere.plugins.accounts.creation.UserGroup"] # list of plugins
+
 SENTRY_ENABLED =  True # Boolean required or False
 SENTRY_DSN = # https://...@sentry.io/....
->>>>>>> 7e158022
 
-#NOTE: Jetstream Specific
+#NOTE: CyVerse specific plugin secrets
+GROUPER_API = ; ""
+GROUPER_SEARCH_USER = ; ""
+
+#NOTE: Jetstream Specific plugin secrets
 TACC_API_USER = # "tas-username"
 TACC_API_PASS = # "tas-password"
 TACC_API_URL  = # "/path to api/"
