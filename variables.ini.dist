[apache2]
MYSHORTNAME = 
MYHOSTNAMEHERE = 
PATH_TO_ATMOSPHERE = 
PATH_TO_TROPOSPHERE = 
BASECERTHERE = 
KEYHERE = 
BUNDLECERTHERE = 

[nginx]
ATMOSPHERE_PATH = 
BUNDLE_FILE = 
CERT_DIR = 
CERT_FILE = 
COMBINED_CERT_FILE = 
COMBINED_CERT_PATH = 
DHPARAM = 
KEY_FILE = 
KEY_PATH = 
KEY_SIZE = 
LEADERBOARD_URL = 
LOCATIONS_DIR = 
SITES_ENABLED_DIR = 
SITES_AVAILABLE_DIR = 
SERVER_URL = 
VIRTUALENV_PATH = 

[local.py]
ANSIBLE_ROOT = 
CAS_AUTH_PREFIX = 
CAS_SERVER = 
DATABASE_NAME = 
DATABASE_ENGINE = 
DATABASE_USER = 
DATABASE_CONN_MAX_AGE = 
DATABASE_PASSWORD = 
DATABASE_HOST = 
DATABASE_PORT = 
DJANGO_DEBUG = 
DJANGO_JENKINS = 
DJANGO_TEMPLATE_DEBUG = 
DJANGO_SERVER_URL = 
LOGGING_LEVEL = 
LOGGING_DEP_LEVEL = 
LOGSTASH_HOST = 
LOGSTASH_PORT = 
METRIC_SERVER = 
OAUTH_CLIENT_KEY = 
OAUTH_CLIENT_SECRET = 
SELF_SIGNED_CERT = 
TEST_RUNNER = 
TEST_RUNNER_USER = 
TEST_RUNNER_PASS = 

[secrets.py]
IRODS_HOST = 
IRODS_PORT = 
IRODS_ZONE = 
IRODS_ADMIN_USER = 
IRODS_ADMIN_PASS = 
LDAP_SERVER = 
LDAP_SERVER_DN = 
LOCAL_STORAGE = 
OPENSTACK_PROVIDER_KEY = 
OPENSTACK_ADMIN_KEY = 
OPENSTACK_ADMIN_SECRET = 
OPENSTACK_AUTH_URL = 
OPENSTACK_ADMIN_TENANT = 
OPENSTACK_DEFAULT_REGION = 
OPENSTACK_DEFAULT_ROUTER = 
OPENSTACK_USER_ROLE = 
OPENSTACK_ADMIN_ROLE = 
TOKEN_EXPIRY_TIME_DAYS = 
ATMOSPHERE_SUPERUSER = 
ATMOSPHERE_VNC_LICENSE = 
<<<<<<< HEAD
GLOBUS_OAUTH_ID = 
GLOBUS_OAUTH_SECRET = 
GLOBUS_OAUTH_SCOPE = 
GLOBUS_OAUTH_CREDENTIALS_SCOPE = 
GLOBUS_OAUTH_AUTHENTICATION_SCOPE = 
GLOBUS_TOKEN_URL = 
GLOBUS_AUTH_URL = 
=======
JWT_INSTALL = 
JWT_PUBLIC_KEY = 
>>>>>>> ad7a44cc
<|MERGE_RESOLUTION|>--- conflicted
+++ resolved
@@ -73,7 +73,6 @@
 TOKEN_EXPIRY_TIME_DAYS = 
 ATMOSPHERE_SUPERUSER = 
 ATMOSPHERE_VNC_LICENSE = 
-<<<<<<< HEAD
 GLOBUS_OAUTH_ID = 
 GLOBUS_OAUTH_SECRET = 
 GLOBUS_OAUTH_SCOPE = 
@@ -81,7 +80,5 @@
 GLOBUS_OAUTH_AUTHENTICATION_SCOPE = 
 GLOBUS_TOKEN_URL = 
 GLOBUS_AUTH_URL = 
-=======
 JWT_INSTALL = 
-JWT_PUBLIC_KEY = 
->>>>>>> ad7a44cc
+JWT_PUBLIC_KEY = 