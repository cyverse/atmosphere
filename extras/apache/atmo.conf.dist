<<<<<<< HEAD
###########################
## This is a 'mod_macro' configuration. NONE of the information inside the
#macro should be changed to enable Atmosphere on apache. Simply scroll to the
#bottom of the page and add the one line corresponding to your specific
#hostname and atmosphere/troposphere path
#
# If you do not have 'mod_macro' installed for apache:
# apt-get install libapache2-mod-macro
##

<Macro Atmosphere $MYHOSTNAMEHERE $PATH_TO_ATMOSPHERE $PATH_TO_TROPOSPHERE>
    ### KEEP THIS LINE HERE!
    ### Avoids the Proxy 502 Errors
    ### REF:
    ### http://serverfault.com/questions/185894/proxy-error-502-reason-error-reading-from-remote-server-with-apache-2-2-3-de
    SetEnv proxy-initial-not-pooled 1
    SetEnv proxy-nokeepalive 0


    ###############################################################################
    ## HTTP Virtual Host Context (Forwards requests to HTTPS @ MYHOSTNAMEHERE)
    ###############################################################################
    <VirtualHost *:80>
        ErrorLog ${APACHE_LOG_DIR}/error.log
        LogLevel warn
        CustomLog ${APACHE_LOG_DIR}/access.log combined

        Alias /init_files /opt/dev/atmosphere/init_files

        RewriteEngine On
        RewriteCond %{HTTPS} !=on
        RewriteCond %{REQUEST_URI} !^/init_files
        RewriteRule ^/?(.*) https://$MYHOSTNAMEHERE/$1 [R,L]
    </VirtualHost>

    ###############################################################################
    ## SSL Configuration
    ###############################################################################
    SSLCryptoDevice builtin

    ###############################################################################
    ## Celery-Flower proxy redirection
    ###############################################################################
    ProxyRequests Off
    ProxyPreserveHost On
    SSLProxyEngine On

    ProxyPass         /flower  https://$MYHOSTNAMEHERE.iplantc.org:8443
    ProxyPassReverse  /flower  https://$MYHOSTNAMEHERE.iplantc.org:8443
    ProxyPassReverse  /flower  https://$MYHOSTNAMEHERE.iplantc.org/flower

    <Proxy https://$MYHOSTNAMEHERE.iplantc.org:8443/flower*>
        Order deny,allow
=======
### KEEP THIS LINE HERE!
### Avoids the Proxy 502 Errors
### REF:
### http://serverfault.com/questions/185894/proxy-error-502-reason-error-reading-from-remote-server-with-apache-2-2-3-de
SetEnv proxy-initial-not-pooled 1
SetEnv proxy-nokeepalive 0


###############################################################################
## HTTP Virtual Host Context (Forwards requests to HTTPS)
###############################################################################
<VirtualHost *:80>
    ErrorLog ${APACHE_LOG_DIR}/error.log
    LogLevel warn
    CustomLog ${APACHE_LOG_DIR}/access.log combined

    Alias /init_files /opt/dev/atmosphere/init_files

    RewriteEngine On
    RewriteCond %{HTTPS} !=on
    RewriteCond %{REQUEST_URI} !^/init_files
    RewriteRule ^/?(.*) https://MYHOSTNAMEHERE.iplantc.org/$1 [R,L]
</VirtualHost>

###############################################################################
## SSL Configuration
###############################################################################
SSLCryptoDevice builtin

###############################################################################
## Celery-Flower proxy redirection
###############################################################################
ProxyRequests Off
ProxyPreserveHost On
SSLProxyEngine On

ProxyPass         /flower  https://MYHOSTNAMEHERE.iplantc.org:8443
ProxyPassReverse  /flower  https://MYHOSTNAMEHERE.iplantc.org:8443
ProxyPassReverse  /flower  https://MYHOSTNAMEHERE.iplantc.org/flower

<Proxy https://MYHOSTNAMEHERE.iplantc.org:8443/flower*>
    Order deny,allow
    Allow from all
</Proxy>

###############################################################################
## Jenkins proxy redirection
###############################################################################
ProxyPass         /jenkins  http://MYHOSTNAMEHERE.iplantc.org:8080/jenkins
ProxyPassReverse  /jenkins  http://MYHOSTNAMEHERE.iplantc.org:8080/jenkins
ProxyPassReverse  /jenkins  http://MYHOSTNAMEHERE.iplantc.org/jenkins

<Proxy http://MYHOSTNAMEHERE.iplantc.org:8080/jenkins*>
    Order deny,allow
    Allow from all
</Proxy>

###############################################################################
## Atmosphere Server Virtualhost (Port 443)
###############################################################################
<VirtualHost *:443>
    # Rewrite
    RewriteEngine On
    RewriteCond %{HTTP:Authorization} ^(.*)
    RewriteRule .* - [e=HTTP_AUTHORIZATION:%1]
    # for the old domain
    RewriteCond %{HTTP_HOST} ^MYHOSTNAMEHERE.iplantcollaborative.org$
    RewriteRule ^/(.*)$       https://MYHOSTNAMEHERE.iplantc.org/$1 [R,L]

    # SSL Settings
    SSLEngine on
    SSLProtocol all -SSLv2
    SSLCipherSuite ALL:!ADH:!EXPORT:!SSLv2:RC4+RSA:+HIGH:+MEDIUM:+LOW
    SSLCertificateFile /etc/ssl/certs/BASECERTHERE
    SSLCertificateKeyFile /etc/ssl/private/KEYHERE
    SSLCertificateChainFile /etc/ssl/certs/BUNDLECERTHERE

    <Files ~ "\.(cgi|shtml|phtml|php3?)$">
        SSLOptions +StdEnvVars
    </Files>
    <Directory "/var/www/cgi-bin">
        SSLOptions +StdEnvVars
    </Directory>

    SetEnvIf User-Agent ".*MSIE.*" \
             nokeepalive ssl-unclean-shutdown \
             downgrade-1.0 force-response-1.0

    SetEnv DJANGO_SETTINGS_MODULE atmosphere.settings

    # Logging
    ErrorLog /var/log/apache2/ssl_error.log
    TransferLog /var/log/apache2/ssl_access.log
    LogLevel warn

    # Catch static file paths
    # favicon and robots are better served outside of WSGI
    Alias /favicon.ico PATH_TO_ATMOSPHERE/static/images/favicon.ico
    Alias /robots.txt PATH_TO_ATMOSPHERE/templates/robots.txt
    #init_files && resources will auto-direct to the file
    Alias /init_files PATH_TO_ATMOSPHERE/init_files
    Alias /resources PATH_TO_ATMOSPHERE/resources
    #Assing WSGI to any other folder
    WSGIScriptAlias / PATH_TO_ATMOSPHERE/atmosphere/wsgi.py

    # Shell
    <Location /shell>
        AuthType CAS
        AuthName "CAS"
        require valid-user
        CASScope /
        Order allow,deny
>>>>>>> 872003b2
        Allow from all
    </Proxy>

    ###############################################################################
    ## Jenkins proxy redirection
    ###############################################################################
    ProxyPass         /jenkins  http://$MYHOSTNAMEHERE:8080/jenkins
    ProxyPassReverse  /jenkins  http://$MYHOSTNAMEHERE:8080/jenkins
    ProxyPassReverse  /jenkins  http://$MYHOSTNAMEHERE/jenkins

    <Proxy http://$MYHOSTNAMEHERE.iplantc.org:8080/jenkins*>
        Order deny,allow
        Allow from all
    </Proxy>

    ###############################################################################
    ## Atmosphere Server Virtualhost (Port 443)
    ###############################################################################
    <VirtualHost *:443>
        # Rewrite
        RewriteEngine On
        RewriteCond %{HTTP:Authorization} ^(.*)
        RewriteRule .* - [e=HTTP_AUTHORIZATION:%1]
        # NOTE: The lines below are NOT suitable for sites whose hostnames end
        # in .iplantcollaborative.org. In these cases, Comment the next two lines.
        # -Steve
        # Redirects .iplantcollaborative --> .iplantc
        RewriteCond %{HTTP_HOST} ^$MYHOSTNAMEHERE.iplantcollaborative.org$
        RewriteRule ^/(.*)$       https://$MYHOSTNAMEHERE.iplantc.org/$1 [R,L]

        # SSL Settings
        SSLEngine on
        SSLProtocol all -SSLv2
        SSLCipherSuite ALL:!ADH:!EXPORT:!SSLv2:RC4+RSA:+HIGH:+MEDIUM:+LOW
        SSLCertificateFile /etc/ssl/certs/BASECERTHERE
        SSLCertificateKeyFile /etc/ssl/private/KEYHERE
        SSLCertificateChainFile /etc/ssl/certs/BUNDLECERTHERE

        <Files ~ "\.(cgi|shtml|phtml|php3?)$">
            SSLOptions +StdEnvVars
        </Files>
        <Directory "/var/www/cgi-bin">
            SSLOptions +StdEnvVars
        </Directory>

        SetEnvIf User-Agent ".*MSIE.*" \
                 nokeepalive ssl-unclean-shutdown \
                 downgrade-1.0 force-response-1.0

        SetEnv DJANGO_SETTINGS_MODULE atmosphere.settings

        # Logging
        ErrorLog /var/log/apache2/ssl_error.log
        TransferLog /var/log/apache2/ssl_access.log
        LogLevel warn

        # Catch static file paths
        # favicon and robots are better served outside of WSGI
        Alias /favicon.ico $PATH_TO_ATMOSPHERE/static/images/favicon.ico
        Alias /robots.txt $PATH_TO_ATMOSPHERE/templates/robots.txt
        #init_files && resources will auto-direct to the file
        Alias /init_files $PATH_TO_ATMOSPHERE/init_files
        Alias /resources $PATH_TO_ATMOSPHERE/resources
        #Assing WSGI to any other folder
        WSGIScriptAlias / $PATH_TO_ATMOSPHERE/atmosphere/wsgi.py

        # Shell
        <Location /shell>
            AuthType CAS
            AuthName "CAS"
            require valid-user
            CASScope /
            Order allow,deny
            Allow from all
        </Location>

        Alias /static/rest_framework $PATH_TO_ATMOSPHERE/static/rest_framework

        # The following URLs are proxied to Troposphere:
        # /, /static, /applicaiton, /login, /logout, /cas/service
        Alias /assets $PATH_TO_TROPOSPHERE/troposphere/assets
        ProxyPass /application http://localhost:5000/application
        ProxyPassReverse /application http://localhost:5000/application
        ProxyPass /login http://localhost:5000/login
        ProxyPassReverse /login http://localhost:5000/login
        ProxyPass /logout http://localhost:5000/logout
        ProxyPassReverse /logout http://localhost:5000/logout
        ProxyPass /cas/oauth2.0 http://localhost:5000/cas/oauth2.0
        ProxyPassReverse /cas/oauth2.0 http://localhost:5000/cas/oauth2.0
        ProxyPass /cas/service http://localhost:5000/cas/service
        ProxyPassReverse /cas/service http://localhost:5000/cas/service
        ProxyPass /forbidden http://localhost:5000/forbidden
        ProxyPassReverse /forbidden http://localhost:5000/forbidden
        ProxyPass /version http://localhost:5000/version
        ProxyPassReverse /version http://localhost:5000/version
        ProxyPass /cf2 http://localhost:5000/cf2
        ProxyPassReverse /cf2 http://localhost:5000/cf2

        ProxyPassMatch ^/emulate http://localhost:5000
        ProxyPassReverse /emulate http://localhost:5000
        ProxyPassMatch ^/$ http://localhost:5000
        ProxyPassReverse / http://localhost:5000

    </VirtualHost>

    ###############################################################################
    ## Troposphere Server Virtualhost (Port 5000)
    ###############################################################################
    Listen 5000
    <VirtualHost *:5000>
        SetEnv DJANGO_SETTINGS_MODULE troposphere.settings
        WSGIScriptAlias / $PATH_TO_TROPOSPHERE/troposphere/wsgi.py

        # Logging
        ErrorLog /var/log/apache2/ssl_error.log
        TransferLog /var/log/apache2/ssl_access.log
        LogLevel warn

        <Directory $PATH_TO_TROPOSPHERE/trosposphere>
            <Files wsgi.py>
            Order deny,allow
            Require all granted
            </Files>
        </Directory>
    </VirtualHost>
</Macro>
##Add your line below, it should look something like this:
##Use Atmosphere vm.iplantc[ollaborative].org /opt/dev/atmosphere /opt/dev/troposphere<|MERGE_RESOLUTION|>--- conflicted
+++ resolved
@@ -1,4 +1,3 @@
-<<<<<<< HEAD
 ###########################
 ## This is a 'mod_macro' configuration. NONE of the information inside the
 #macro should be changed to enable Atmosphere on apache. Simply scroll to the
@@ -9,7 +8,7 @@
 # apt-get install libapache2-mod-macro
 ##
 
-<Macro Atmosphere $MYHOSTNAMEHERE $PATH_TO_ATMOSPHERE $PATH_TO_TROPOSPHERE>
+<Macro Atmosphere $MYHOSTNAMEHERE $PATH_TO_ATMOSPHERE $PATH_TO_TROPOSPHERE $BASECERTHERE $KEYHERE $BUNDLECERTHERE>
     ### KEEP THIS LINE HERE!
     ### Avoids the Proxy 502 Errors
     ### REF:
@@ -46,126 +45,12 @@
     ProxyPreserveHost On
     SSLProxyEngine On
 
-    ProxyPass         /flower  https://$MYHOSTNAMEHERE.iplantc.org:8443
-    ProxyPassReverse  /flower  https://$MYHOSTNAMEHERE.iplantc.org:8443
-    ProxyPassReverse  /flower  https://$MYHOSTNAMEHERE.iplantc.org/flower
+    ProxyPass         /flower  https://$MYHOSTNAMEHERE:8443
+    ProxyPassReverse  /flower  https://$MYHOSTNAMEHERE:8443
+    ProxyPassReverse  /flower  https://$MYHOSTNAMEHERE/flower
 
-    <Proxy https://$MYHOSTNAMEHERE.iplantc.org:8443/flower*>
+    <Proxy https://$MYHOSTNAMEHERE:8443/flower*>
         Order deny,allow
-=======
-### KEEP THIS LINE HERE!
-### Avoids the Proxy 502 Errors
-### REF:
-### http://serverfault.com/questions/185894/proxy-error-502-reason-error-reading-from-remote-server-with-apache-2-2-3-de
-SetEnv proxy-initial-not-pooled 1
-SetEnv proxy-nokeepalive 0
-
-
-###############################################################################
-## HTTP Virtual Host Context (Forwards requests to HTTPS)
-###############################################################################
-<VirtualHost *:80>
-    ErrorLog ${APACHE_LOG_DIR}/error.log
-    LogLevel warn
-    CustomLog ${APACHE_LOG_DIR}/access.log combined
-
-    Alias /init_files /opt/dev/atmosphere/init_files
-
-    RewriteEngine On
-    RewriteCond %{HTTPS} !=on
-    RewriteCond %{REQUEST_URI} !^/init_files
-    RewriteRule ^/?(.*) https://MYHOSTNAMEHERE.iplantc.org/$1 [R,L]
-</VirtualHost>
-
-###############################################################################
-## SSL Configuration
-###############################################################################
-SSLCryptoDevice builtin
-
-###############################################################################
-## Celery-Flower proxy redirection
-###############################################################################
-ProxyRequests Off
-ProxyPreserveHost On
-SSLProxyEngine On
-
-ProxyPass         /flower  https://MYHOSTNAMEHERE.iplantc.org:8443
-ProxyPassReverse  /flower  https://MYHOSTNAMEHERE.iplantc.org:8443
-ProxyPassReverse  /flower  https://MYHOSTNAMEHERE.iplantc.org/flower
-
-<Proxy https://MYHOSTNAMEHERE.iplantc.org:8443/flower*>
-    Order deny,allow
-    Allow from all
-</Proxy>
-
-###############################################################################
-## Jenkins proxy redirection
-###############################################################################
-ProxyPass         /jenkins  http://MYHOSTNAMEHERE.iplantc.org:8080/jenkins
-ProxyPassReverse  /jenkins  http://MYHOSTNAMEHERE.iplantc.org:8080/jenkins
-ProxyPassReverse  /jenkins  http://MYHOSTNAMEHERE.iplantc.org/jenkins
-
-<Proxy http://MYHOSTNAMEHERE.iplantc.org:8080/jenkins*>
-    Order deny,allow
-    Allow from all
-</Proxy>
-
-###############################################################################
-## Atmosphere Server Virtualhost (Port 443)
-###############################################################################
-<VirtualHost *:443>
-    # Rewrite
-    RewriteEngine On
-    RewriteCond %{HTTP:Authorization} ^(.*)
-    RewriteRule .* - [e=HTTP_AUTHORIZATION:%1]
-    # for the old domain
-    RewriteCond %{HTTP_HOST} ^MYHOSTNAMEHERE.iplantcollaborative.org$
-    RewriteRule ^/(.*)$       https://MYHOSTNAMEHERE.iplantc.org/$1 [R,L]
-
-    # SSL Settings
-    SSLEngine on
-    SSLProtocol all -SSLv2
-    SSLCipherSuite ALL:!ADH:!EXPORT:!SSLv2:RC4+RSA:+HIGH:+MEDIUM:+LOW
-    SSLCertificateFile /etc/ssl/certs/BASECERTHERE
-    SSLCertificateKeyFile /etc/ssl/private/KEYHERE
-    SSLCertificateChainFile /etc/ssl/certs/BUNDLECERTHERE
-
-    <Files ~ "\.(cgi|shtml|phtml|php3?)$">
-        SSLOptions +StdEnvVars
-    </Files>
-    <Directory "/var/www/cgi-bin">
-        SSLOptions +StdEnvVars
-    </Directory>
-
-    SetEnvIf User-Agent ".*MSIE.*" \
-             nokeepalive ssl-unclean-shutdown \
-             downgrade-1.0 force-response-1.0
-
-    SetEnv DJANGO_SETTINGS_MODULE atmosphere.settings
-
-    # Logging
-    ErrorLog /var/log/apache2/ssl_error.log
-    TransferLog /var/log/apache2/ssl_access.log
-    LogLevel warn
-
-    # Catch static file paths
-    # favicon and robots are better served outside of WSGI
-    Alias /favicon.ico PATH_TO_ATMOSPHERE/static/images/favicon.ico
-    Alias /robots.txt PATH_TO_ATMOSPHERE/templates/robots.txt
-    #init_files && resources will auto-direct to the file
-    Alias /init_files PATH_TO_ATMOSPHERE/init_files
-    Alias /resources PATH_TO_ATMOSPHERE/resources
-    #Assing WSGI to any other folder
-    WSGIScriptAlias / PATH_TO_ATMOSPHERE/atmosphere/wsgi.py
-
-    # Shell
-    <Location /shell>
-        AuthType CAS
-        AuthName "CAS"
-        require valid-user
-        CASScope /
-        Order allow,deny
->>>>>>> 872003b2
         Allow from all
     </Proxy>
 
@@ -176,7 +61,7 @@
     ProxyPassReverse  /jenkins  http://$MYHOSTNAMEHERE:8080/jenkins
     ProxyPassReverse  /jenkins  http://$MYHOSTNAMEHERE/jenkins
 
-    <Proxy http://$MYHOSTNAMEHERE.iplantc.org:8080/jenkins*>
+    <Proxy http://$MYHOSTNAMEHERE:8080/jenkins*>
         Order deny,allow
         Allow from all
     </Proxy>
@@ -194,15 +79,15 @@
         # -Steve
         # Redirects .iplantcollaborative --> .iplantc
         RewriteCond %{HTTP_HOST} ^$MYHOSTNAMEHERE.iplantcollaborative.org$
-        RewriteRule ^/(.*)$       https://$MYHOSTNAMEHERE.iplantc.org/$1 [R,L]
+        RewriteRule ^/(.*)$       https://$MYHOSTNAMEHERE/$1 [R,L]
 
         # SSL Settings
         SSLEngine on
         SSLProtocol all -SSLv2
         SSLCipherSuite ALL:!ADH:!EXPORT:!SSLv2:RC4+RSA:+HIGH:+MEDIUM:+LOW
-        SSLCertificateFile /etc/ssl/certs/BASECERTHERE
-        SSLCertificateKeyFile /etc/ssl/private/KEYHERE
-        SSLCertificateChainFile /etc/ssl/certs/BUNDLECERTHERE
+        SSLCertificateFile /etc/ssl/certs/$BASECERTHERE
+        SSLCertificateKeyFile /etc/ssl/private/$KEYHERE
+        SSLCertificateChainFile /etc/ssl/certs/$BUNDLECERTHERE
 
         <Files ~ "\.(cgi|shtml|phtml|php3?)$">
             SSLOptions +StdEnvVars
@@ -293,4 +178,4 @@
     </VirtualHost>
 </Macro>
 ##Add your line below, it should look something like this:
-##Use Atmosphere vm.iplantc[ollaborative].org /opt/dev/atmosphere /opt/dev/troposphere+##Use Atmosphere vm.iplantc[ollaborative].org /opt/dev/atmosphere /opt/dev/troposphere [name_of_ssl_cert.crt] [name_of_ssl_key.key] [name_of_ssl_bundle.crt]