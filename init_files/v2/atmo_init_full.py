#!/usr/bin/env python
"""
Debugging atmo_init_full locally:
    cd /usr/sbin
    touch __init__.py
    python
    >>> import atmo_init_full
    >>>
"""
import getopt
import logging
import os
try:
    import json
except ImportError:
    import simplejson as json
import errno
import re
import time
import urllib2
import subprocess
import sys
try:
    from hashlib import sha1
except ImportError:
    #Support for python 2.4
    from sha import sha as sha1

ATMOSERVER = ""
USER_HOME_DIR = os.path.expanduser("~")
eucalyptus_meta_server = 'http://128.196.172.136:8773/latest/meta-data/'
openstack_meta_server = 'http://169.254.169.254/latest/meta-data/'
SCRIPT_VERSION = "v2"


def mkdir_p(path):
    try:
        os.makedirs(path)
    except OSError, exc:
        # Python >2.5
        if exc.errno == errno.EEXIST and os.path.isdir(path):
            pass
        else:
            raise


def touch(fname, times=None):
    f = open(fname, 'a')
    f.close()
    os.utime(fname, times)


def init_logs(log_file):
    # NOTE: Can't use run_command until logs are initialized
    mkdir_p('/var/log/atmo/')
    touch('/var/log/atmo/atmo_init_full.log')
    format = "%(asctime)s %(name)s-%(levelname)s "\
             + "[%(pathname)s %(lineno)d] %(message)s"
    logging.basicConfig(
        level=logging.DEBUG,
        format=format,
        filename=log_file,
        filemode='a+')


def download_file(url, fileLoc, retry=False, match_hash=None):
    waitTime = 0
    attempts = 0
    contents = None
    logging.debug('Downloading file: %s' % url)
    while True:
        attempts += 1
        logging.debug('Attempt: %s, Wait %s seconds' % (attempts, waitTime))
        time.sleep(waitTime)
        #Exponential backoff * 10s = 20s,40s,80s,160s,320s...
        waitTime = 10 * 2**attempts
        try:
            resp = urllib2.urlopen(url)
        except Exception, e:
            logging.exception("Failed to download URL: %s" % url)
            resp = None

        #Download file on success
        if resp is not None and resp.code == 200:
            contents = resp.read()
        #EXIT condition #1: Non-empty file found
        if contents is not None and len(contents) != 0:
            logging.debug('Downloaded file')
            break
        #EXIT condition #2: Don't want to try again
        if not retry:
            break
        #Retry condition: Retry is true && file is empty
    #Save file if hash matches
    try:
        file_hash = sha1(contents).hexdigest()
    except Exception, e:
        file_hash = ""
        logging.exception("Failed to create sha1 hash for file")
    #Don't save file if hash exists and doesnt match..
    if match_hash and match_hash != file_hash:
        logging.warn(
            "Error, The downloaded file <%s - SHA1:%s> "
            "does not match expected SHA1:%s"
            % (url, file_hash, match_hash))
        return ""
    logging.debug('Saving url:%s to file: %s' % (url, fileLoc))
    f = open(fileLoc, "w")
    f.write(contents)
    f.close()
    return contents

def set_hostname(hostname, distro):
    #Set the hostname once
    run_command(['/bin/hostname', hostname])
    #And set a dhcp exithook to keep things running on suspend/stop
    if is_rhel(distro):
        run_command(['/usr/bin/yum', '-qy', 'install', 'dhcp'])
        download_file(
            '%s/init_files/%s/centos_hostname-exit-hook.sh' % (ATMOSERVER, SCRIPT_VERSION),
            "/etc/dhclient-exit-hooks",
            match_hash='')
        run_command(['/bin/chmod', 'a+x', "/etc/dhclient-exit-hooks"])
    else:
        download_file(
            '%s/init_files/%s/ubuntu_hostname-exit-hook.sh' % (ATMOSERVER, SCRIPT_VERSION),
            "/etc/dhcp/dhclient-exit-hooks.d/hostname",
            match_hash='')
        run_command(['/bin/chmod', 'a+x', "/etc/dhcp/dhclient-exit-hooks.d/hostname"])

def get_hostname(instance_metadata):
    #As set by atmosphere in the instance metadata
    hostname = instance_metadata.get('meta',{}).get('public-hostname')
    #As returned by metadata service
    if not hostname:
        hostname = instance_metadata.get('public-hostname')
    if not hostname:
        hostname = instance_metadata.get('local-hostname')
    if not hostname:
        hostname = instance_metadata.get('hostname')
    #No hostname, look for public ip instead
    if not hostname:
        return get_public_ip(instance_metadata)
    return hostname


def get_public_ip(instance_metadata):
    """
    Checks multiple locations in metadata for the IP address
    """
    ip_addr = instance_metadata.get('public-ipv4')
    if not ip_addr:
        ip_addr = instance_metadata.get('local-ipv4')
    if not ip_addr:
        ip_addr = 'localhost'
    return ip_addr


def get_distro():
    if os.path.isfile('/etc/redhat-release'):
        return 'rhel'
    else:
        return 'ubuntu'


def run_command(commandList, stdout=subprocess.PIPE, stderr=subprocess.PIPE,
                stdin=None, dry_run=False, shell=False, bash_wrap=False,
                block_log=False):
    if bash_wrap:
        #Wrap the entire command in '/bin/bash -c',
        #This can sometimes help pesky commands
        commandList = ['/bin/bash','-c', ' '.join(commandList)]
    """
    NOTE: Use this to run ANY system command, because its wrapped around a loggger
    Using Popen, run any command at the system level and record the output and error streams
    """
    out = None
    err = None
    cmd_str = ' '.join(commandList)
    if dry_run:
        #Bail before making the call
        logging.debug("Mock Command: %s" % cmd_str)
        return ('','')
    try:
        if stdin:
            proc = subprocess.Popen(commandList, stdout=stdout, stderr=stderr,
                    stdin=subprocess.PIPE, shell=shell)
        else:
            proc = subprocess.Popen(commandList, stdout=stdout, stderr=stderr,
                    shell=shell)
        out,err = proc.communicate(input=stdin)
    except Exception, e:
        logging.exception(e)
    if block_log:
        #Leave before we log!
        return (out, err)
    if stdin:
        logging.debug("%s STDIN: %s" % (cmd_str, stdin))
    logging.debug("%s STDOUT: %s" % (cmd_str, out))
    logging.debug("%s STDERR: %s" % (cmd_str, err))
    return (out,err)

def in_etc_group(filename, val):
    for line in open(filename, 'r').read().split('\n'):
        if 'users' in line and val in line:
            return True
    return False


def add_etc_group(user):
    run_command(["/bin/sed -i 's/users:x:.*/&%s,/' /etc/group" % (user, )],
                bash_wrap=True)


def is_updated_test(filename):
    if '## Atmosphere System' in open(filename).read():
        return True
    return False


def file_contains(filename, val):
    return val in open(filename, 'r').read()
    

def etc_skel_bashrc(user):
    filename = "/etc/skel/.bashrc"
    if not is_updated_test(filename):
        #TODO: Should this be $USER instead of %s?
        append_to_file(filename, """
export IDS_HOME="/irods/data.iplantc.org/iplant/home/%s"
alias ids_home="cd $IDS_HOME"
""" % user)


def text_in_file(filename, text):
    f = open(filename, 'r')
    whole_file = f.read()
    if text in whole_file:
        f.close()
        return True
    f.close()
    return False


def write_to_file(filename, text):
    try:
        logging.debug("Text to input: %s" % text)
        f = open(filename, "w")
        f.write(text)
        f.close()
    except Exception, e:
        logging.exception("Failed to write to %s" % filename)


def append_to_file(filename, text):
    try:
        if text_in_file(filename, text):
            return
        f = open(filename, "a")
        f.write("## Atmosphere System\n")
        f.write(text)
        f.write("\n")
        f.write("## End Atmosphere System\n")
        f.close()
    except Exception, e:
        logging.exception("Failed to append to %s" % filename)
        logging.exception("Failed to append text: %s" % text)


def in_sudoers(user):
    out, err = run_command(['sudo -l -U %s' % user], shell=True)
    if 'not allowed to run sudo' in out:
        return False
    if 'unknown user' in err:
        return False
    lines = out.split('\n')
    line_match = '%s may run the following' % user
    for idx, line in enumerate(lines):
        if line_match in line:
            allowed_idx = idx
    root_allowed = lines[allowed_idx+1:]
    for line in root_allowed:
        if line:
            return True
    return False


def add_sudoers(user):
    atmo_sudo_file = "/etc/sudoers"
    append_to_file(
        atmo_sudo_file,
        "%s ALL=(ALL)ALL" % user)
    os.chmod(atmo_sudo_file, 0440)


def restart_ssh(distro):
    if is_rhel(distro):
        run_command(["/etc/init.d/sshd", "restart"])
    else:
        run_command(["/etc/init.d/ssh", "restart"])


def set_root_password(root_password, distro):
    if is_rhel(distro):
        run_command(["passwd", "--stdin", "root"], stdin=root_password,
                    block_log=True)
    else:
        run_command(["chpasswd"], stdin = "root:%s" % root_password,
                    block_log=True)

    if text_in_file('/etc/ssh/sshd_config', 'PermitRootLogin'):
        run_command([
            '/bin/sed', '-i',
            "s/PermitRootLogin\s*no$/PermitRootLogin yes/",
            '/etc/ssh/sshd_config'])
        run_command([
            '/bin/sed', '-i',
            "s/PermitRootLogin\s*without-password$/PermitRootLogin yes/",
            '/etc/ssh/sshd_config'])
    else:
        append_to_file("/etc/ssh/sshd_config", "PermitRootLogin yes")
    restart_ssh(distro)


def ssh_config(distro):
    append_to_file(
        "/etc/ssh/sshd_config",
        "AllowGroups users core-services root")
    restart_ssh(distro)

def get_metadata_keys(metadata):
    keys = []
    #Eucalyptus/Openstack key (Traditional metadata API)
    euca_key = _make_request('%s%s' % (eucalyptus_meta_server,
                                        "public-keys/0/openssh-key/"))
    os_key = _make_request('%s%s' % (openstack_meta_server,
                                        "public-keys/0/openssh-key/"))
    if euca_key:
        keys.append(euca_key)
    if os_key:
        keys.append(os_key)
    #JSON metadata API
    public_keys = metadata.get('public_keys',{})
    for k,v in public_keys.items():
        keys.append(v.replace('\n',''))  # Includes a newline
    return keys


def get_metadata():
    openstack_json_metadata = 'http://169.254.169.254/openstack/'\
                            'latest/meta_data.json'
    metadata = collect_metadata(eucalyptus_meta_server)
    if not metadata:
        metadata = collect_metadata(openstack_meta_server)
        metadata.update(
                collect_json_metadata(openstack_json_metadata))
    return metadata

def collect_json_metadata(metadata_url):
    content = _make_request(metadata_url)
    meta_obj = json.loads(content)
    return meta_obj


def _make_request(request_url):
    try:
        logging.info("Making request to %s" % request_url)
        resp = urllib2.urlopen(request_url)
        content = resp.read()
        return content
    except Exception, e:
        logging.exception("Could not retrieve meta-data for instance")
        return ""

def collect_metadata(meta_endpoint):
    metadata = {}
    meta_list = []
    content = _make_request(meta_endpoint)
    meta_list = content.split('\n')

    for meta_key in meta_list:
        if not meta_key:
            continue
        try:
            meta_value = _make_request('%s%s' % (meta_endpoint,meta_key))
            if meta_key.endswith('/'):
                meta_values = meta_value.split('\n')
                for value in meta_values:
                    print "new meta: %s%s" % (meta_key, value)
                    meta_list.append("%s%s" % (meta_key, value))
            else:
                metadata[meta_key] = meta_value
        except Exception, e:
            logging.exception("Metadata retrieval error")
            metadata[meta_key] = None
    return metadata


def mount_storage():
    """
    In addition to the 'root disk' (Generally small)
    An instance usually has epehemeral disk storage
    This is TEMPORARY space you can use while working on your instance
    It is deleted when the instance is terminated.

    #TODO: Refactor.
    """
    try:
        logging.debug("Mount test")
        (out, err) = run_command(['/sbin/fdisk', '-l'])
        dev_1 = None
        dev_2 = None
        if 'sda1' in out:
            #Eucalyptus CentOS format
            dev_1 = 'sda1'
            dev_2 = 'sda2'
        elif 'xvda1' in out:
            #Eucalyptus Ubuntu format
            dev_1 = 'xvda1'
            dev_2 = 'xvda2'
        elif 'vda' in out:
            #Openstack format for Root/Ephem. Disk
            dev_1 = 'vda'
            dev_2 = 'vdb'
        else:
            #Harddrive format cannot be determined..
            logging.warn("Could not determine disks from fdisk output:%s"
                         % out)
        outLines = out.split('\n')
        for line in outLines:
            r = re.compile(', (.*?) bytes')
            match = r.search(line)
            if dev_1 in line:
                dev_1_size = match.group(1)
            elif dev_2 in line:
                dev_2_size = match.group(1)
        if int(dev_2_size) > int(dev_1_size):
            logging.warn(
                "%s is larger than %s, Mounting %s to home"
                % (dev_2, dev_1, dev_2))
            run_command(["/bin/mount", "-text3", "/dev/%s" % dev_2, "/home"])
    except Exception, e:
        logging.exception("Could not mount storage. Error below:")


def vnc(user, distro, license=None):
    try:
        if not os.path.isfile('/usr/bin/xterm'):
            logging.debug("Could not find a GUI on this machine, "
                          "Skipping VNC Install.")
            return
        #ASSERT: VNC server installed on this machine
        if is_rhel(distro):
            run_command(['/usr/bin/yum', '-qy', 'remove', 'vnc-E',
                         'realvnc-vnc-server'])
            download_file(
                '%s/init_files/%s/VNC-Server-5.0.4-Linux-x64.rpm'
                % (ATMOSERVER, SCRIPT_VERSION),
                "/opt/VNC-Server-5.0.4-Linux-x64.rpm",
                match_hash='0c59f2d84880a6848398870e5f0aa39f09e413bc')
            run_command(['/bin/rpm', '-Uvh',
                         '/opt/VNC-Server-5.0.4-Linux-x64.rpm'])
            run_command(['/bin/sed', '-i',
                         "'$a account    include      system-auth'",
                         '/etc/pam.d/vncserver.custom'], bash_wrap=True)
            run_command(['/bin/sed', '-i',
                         "'$a password   include      system-auth'",
                         '/etc/pam.d/vncserver.custom'], bash_wrap=True)

        else:
            download_file(
                '%s/init_files/%s/VNC-Server-5.0.4-Linux-x64.deb'
                % (ATMOSERVER, SCRIPT_VERSION),
                "/opt/VNC-Server-5.0.4-Linux-x64.deb",
                match_hash='c2b390157c82fd556e60fe392b6c5bc5c5efcb29')
            run_command(['/usr/bin/dpkg', '-i',
                         '/opt/VNC-Server-5.0.4-Linux-x64.deb'])
            new_file = open('/etc/pam.d/vncserver.custom', 'w')
            new_file.write("auth include  common-auth")
            new_file.close()
            new_file = open('/etc/vnc/config.d/common.custom', 'w')
            new_file.write("PamApplicationName=vncserver.custom")
            new_file.close()
        time.sleep(1)
        run_command(['/usr/bin/vnclicense', '-add', license], block_log=True)
        download_file(
            '%s/init_files/%s/vnc-config.sh' % (ATMOSERVER, SCRIPT_VERSION),
            os.path.join(USER_HOME_DIR, 'vnc-config.sh'),
            match_hash='37b64977dbf3650f307ca0d863fee18938038dce')
        run_command(['/bin/chmod', 'a+x',
                     os.path.join(USER_HOME_DIR, 'vnc-config.sh')])
        run_command([os.path.join(USER_HOME_DIR, 'vnc-config.sh')])
        run_command(['/bin/rm',
                     os.path.join(USER_HOME_DIR, 'vnc-config.sh')])
        if os.path.exists('/tmp/.X1-lock'):
            run_command(['/bin/rm', '/tmp/.X1-lock'])
        if os.path.exists('/tmp/.X11-unix'):
            run_command(['/bin/rm', '-rf', '/tmp/.X11-unix'])
        run_command(['/bin/mkdir', '/tmp/.X11-unix'])
        run_command(['/bin/chmod', 'a+rwxt','/tmp/.X11-unix'])
        run_command(['/bin/su', '%s' % user, '-c', '/usr/bin/vncserver'])
    except Exception, e:
        logging.exception("Failed to install VNC")


def parrot_install(distro):
    try:
        cctools_file = "cctools-3.7.2-x86_64-redhat5.tar.gz"
        download_file(
        'http://www.iplantcollaborative.org/sites/default/files/atmosphere/'
        + 'cctools/%s' % (cctools_file),
        '/opt/%s' % (cctools_file),
        match_hash='04e0ef9e11e8ef7ac28ef694fd57e75b09455084')
        run_command(
            ['/bin/tar', 'zxf',
             '/opt/%s' % (cctools_file),
             '-C' , '/opt/'])
        if not is_rhel(distro):
            run_command(['/usr/bin/apt-get', '-qy', 'install',
                         'libssl-dev'])
            #Ubuntu needs linking
            run_command(
                ['/bin/ln', '-s',
                 '/lib/x86_64-linux-gnu/libssl.so.1.0.0',
                 '/lib/x86_64-linux-gnu/libssl.so.6'])
            run_command(
                ['/bin/ln', '-s',
                 '/lib/x86_64-linux-gnu/libcrypto.so.1.0.0',
                 '/lib/x86_64-linux-gnu/libcrypto.so.6'])
        #link all files
        
        for f in os.listdir("/opt/cctools/bin"):
            try:
                link_f = os.path.join("/usr/local/bin", f)
                logging.debug(link_f)
                if os.path.exists(link_f):
                    os.remove(link_f)
                logging.debug(os.path.join("/opt/cctools/bin", f))
                os.symlink(os.path.join("/opt/cctools/bin", f), link_f)
            except Exception:
                logging.debug(
                    "Problem linking /opt/cctools/bin to /usr/local/bin")
    except Exception, e:
        logging.exception("Failed to install parrot. Details below:")


def iplant_files(distro):
    parrot_install(distro)
    download_file(
        'http://www.iplantcollaborative.org/sites/default/files/atmosphere/'
        + 'fuse.conf', '/etc/fuse.conf',
        match_hash='21d4f3e735709827142d77dee60befcffd2bf5b1')

    download_file(
        "http://www.iplantcollaborative.org/sites/default/files/atmosphere/"
        + "atmoinfo", "/usr/local/bin/atmoinfo",
        match_hash="0f6426df41a5fe139515079060ab1758e844e20c")
    run_command(["/bin/chmod", "a+x", "/usr/local/bin/atmoinfo"])

    download_file(
        "http://www.iplantcollaborative.org/sites/default/files/atmosphere/"
        + "xprintidle", "/usr/local/bin/xprintidle",
        match_hash="5c8b63bdeab349cff6f2bf74277e9143c1a2254f")
    run_command(["/bin/chmod", "a+x", "/usr/local/bin/xprintidle"])

    download_file(
        "http://www.iplantcollaborative.org/sites/default/files/atmosphere/"
        + "atmo_check_idle.py",
        "/usr/local/bin/atmo_check_idle.py",
        match_hash="ab37a256e15ef5f529b4f4811f78174265eb7aa0")
    run_command(["/bin/chmod", "a+x", "/usr/local/bin/atmo_check_idle.py"])

    run_command(["/bin/mkdir", "-p", "/opt/irodsidrop"])
    download_file("http://www.iplantc.org/sites/default/files/irods/idrop.jar",
                  "/opt/irodsidrop/idrop-latest.jar",
                  match_hash="275cc7fb744b0f29caa7b276f689651a2159c23e")
    download_file(
        "http://www.iplantcollaborative.org/sites/default/files/"
        + "idroprun.sh.txt", "/opt/irodsidrop/idroprun.sh",
        match_hash="0e9cec8ce1d38476dda1646631a54f6b2ddceff5")
    run_command(['/bin/chmod', 'a+x', '/opt/irodsidrop/idroprun.sh'])
    download_file('%s/init_files/%s/iplant_backup.sh'
                  % (ATMOSERVER, SCRIPT_VERSION),
                  "/usr/local/bin/iplant_backup",
                  match_hash='72925d4da5ed30698c81cc95b0a610c8754500e7')
    run_command(['/bin/chmod', 'a+x', "/usr/local/bin/iplant_backup"])


def line_in_file(needle, filename):
    found = False
    f = open(filename,'r')
    for line in f:
        if needle in line:
            found = True
            break
    f.close()
    return found


def modify_rclocal(username, distro, hostname='localhost'):
    try:
        if is_rhel(distro):
            distro_rc_local = '/etc/rc.d/rc.local'
        else:
            distro_rc_local = '/etc/rc.local'

        #This temporary file will be re-written each time.
        atmo_rclocal_path = '/etc/rc.local.atmo'

        #First we must make sure its included in our original RC local
        if not line_in_file(atmo_rclocal_path,distro_rc_local):
            open_file = open(distro_rc_local,'a')
            open_file.write('if [ -x %s ]; then\n'
                            '\t%s\n'
                            'fi\n' % (atmo_rclocal_path, atmo_rclocal_path))
            open_file.close()
        #If there was an exit line, it must be removed
        if line_in_file('exit', distro_rc_local):
            run_command(['/bin/sed', '-i',
                         "s/exit.*//", '/etc/rc.local'])
        # Intentionally REPLACE the entire contents of file on each run
        atmo_rclocal = open(atmo_rclocal_path,'w')
        atmo_rclocal.write('#!/bin/sh -e\n'
                          'depmod -a\n'
                          'modprobe acpiphp\n'
                          'hostname %s\n'  # public_ip
                          '/bin/su %s -c /usr/bin/vncserver\n'  # username
                          '/usr/bin/nohup /usr/local/bin/shellinaboxd -b -t '
                          '-f beep.wav:/dev/null '
                          '> /var/log/atmo/shellinaboxd.log 2>&1 &\n'
                          #Add new rc.local commands here
                          #And they will be excecuted on startup
                          #Don't forget the newline char
                          % (hostname, username))
        atmo_rclocal.close()
        os.chmod(atmo_rclocal_path, 0755)
    except Exception, e:
        logging.exception("Failed to write to rc.local")

def shellinaboxd(distro):
    if is_rhel(distro):
        run_command(['/usr/bin/yum', '-qy', 'install',
                     'gcc', 'make', 'patch'])
    else:
        run_command(['/usr/bin/apt-get', 'update'])
        run_command(['/usr/bin/apt-get', '-qy', 'install',
                     'gcc', 'make', 'patch'])
    shellinaboxd_file = os.path.join(USER_HOME_DIR,
                                     'shellinaboxd-install.sh')
    download_file('%s/init_files/%s/shellinaboxd-install.sh'
                  % (ATMOSERVER, SCRIPT_VERSION),
                  shellinaboxd_file,
                  match_hash='a2930f7cfe32df3d3d2e991e01cb0013d1071f15')
    run_command(['/bin/chmod', 'a+x', shellinaboxd_file])
    run_command([shellinaboxd_file], shell=True)
    run_command(['rm -rf '
                 + os.path.join(USER_HOME_DIR, 'shellinabox')
                 + '*'], shell=True)


def atmo_cl():
    download_file('%s/init_files/%s/atmocl'
                  % (ATMOSERVER, SCRIPT_VERSION),
                  '/usr/local/bin/atmocl',
                  match_hash='28cd2fd6e7fd78f1b58a6135afa283bd7ca6027a')
    download_file('%s/init_files/%s/AtmoCL.jar'
                  % (ATMOSERVER, SCRIPT_VERSION),
                  '/usr/local/bin/AtmoCL.jar',
                  match_hash='24c6acb7184c54ba666134120ac9073415a5b947')
    run_command(['/bin/chmod', 'a+x', '/usr/local/bin/atmocl'])


def nagios():
    download_file('%s/init_files/%s/nrpe-snmp-install.sh'
                  % (ATMOSERVER, SCRIPT_VERSION),
                  os.path.join(USER_HOME_DIR, 'nrpe-snmp-install.sh'),
                  match_hash='12da9f6f57c79320ebebf99b5a8516cc83c894f9')
    run_command(['/bin/chmod', 'a+x',
                 os.path.join(USER_HOME_DIR, 'nrpe-snmp-install.sh')])
    run_command([os.path.join(USER_HOME_DIR, 'nrpe-snmp-install.sh')])
    run_command(['/bin/rm',
                 os.path.join(USER_HOME_DIR, 'nrpe-snmp-install.sh')])


def notify_launched_instance(instance_data, metadata):
    try:
        import json
    except ImportError:
        #Support for python 2.4
        import simplejson as json
    from httplib2 import Http
    service_url = instance_data['atmosphere']['instance_service_url']
    userid = instance_data['atmosphere']['userid']
    instance_token = instance_data['atmosphere']['instance_token']
    instance_name = instance_data['atmosphere']['name']
    data = {
        'action': 'instance_launched',
        'userid': userid,
        'vminfo': metadata,
        'token': instance_token,
        'name': instance_name,
    }
    h = Http(disable_ssl_certificate_validation=True)
    headers = {'Content-type': 'application/json'}
    resp, content = h.request(service_url, "POST",
                              headers=headers, body=json.dumps(data))
    logging.debug(resp)
    logging.debug(content)


def distro_files(distro):
    install_irods(distro)
    install_icommands(distro)


def is_rhel(distro):
    if 'rhel' in distro:
        return True
    else:
        return False


def install_irods(distro):
    if is_rhel(distro):
        #Rhel path
        download_file('http://www.iplantcollaborative.org/sites/default/files/'
                      + 'atmosphere/motd',
                      '/etc/motd',
                      match_hash='b8ef30b1b7d25fcaf300ecbc4ee7061e986678c4')
        download_file('http://www.iplantcollaborative.org/sites/default/files/'
                      + 'irods/irodsFs_v32.rhel5.x86_64',
                      '/usr/local/bin/irodsFs.x86_64',
                      match_hash='b286ca61aaaa16fe7a0a2a3afc209ba7bbac5128')
        run_command(['/etc/init.d/iptables', 'stop'])
        run_command(['/usr/bin/yum', '-qy',
                     'install', 'emacs', 'mosh', 'patch'])
    else:
        #Ubuntu path
        download_file('http://www.iplantcollaborative.org/sites/default/files/'
                      + 'atmosphere/motd',
                      '/etc/motd.tail',
                      match_hash='b8ef30b1b7d25fcaf300ecbc4ee7061e986678c4')
        download_file('http://www.iplantcollaborative.org/sites/default/files/'
                      + 'irods/irodsFs_v32.ubuntu12.x86_64',
                      '/usr/local/bin/irodsFs.x86_64',
                      match_hash='59b55aa0dbc44ff5b73dfc912405ff817002284f')
        run_command(['/usr/bin/apt-get', 'update'])
        run_command(['/usr/bin/apt-get', '-qy',
                     'install', 'vim', 'mosh', 'patch'])
    run_command(['/bin/chmod', 'a+x', '/usr/local/bin/irodsFs.x86_64'])


def install_icommands(distro):
    icommands_file = "icommands.x86_64.tar.bz2"
    if is_rhel(distro):
        download_file('http://www.iplantcollaborative.org/sites/default/files/'
                      + 'irods/icommands_v32.rhel5.x86_64.tar.bz2',
                      os.path.join('/opt', icommands_file),
                      match_hash='3dd3c7712ebe3548fe1e9e1f09167b5c7d925d45')
    else:
        download_file('http://www.iplantcollaborative.org/sites/default/files/'
                      + 'irods/icommands_v32.ubuntu12.x86_64.tar.bz2',
                      os.path.join('/opt', icommands_file),
                      match_hash='eb66547ed5ea159dc50f051cf399a55952b32625')

    run_command(["/bin/mkdir", "-p", "/opt/icommands/bin"])
    run_command(["/bin/tar", "--strip-components", "1", "-C",
                 "/opt/icommands/bin", "-xjf", "/opt/%s" % icommands_file])

    for f in os.listdir("/opt/icommands/bin"):
        try:
            link_f = os.path.join("/usr/local/bin", f)
            logging.debug(link_f)
            if os.path.exists(link_f):
                os.remove(link_f)
            logging.debug(os.path.join("/opt/icommands/bin", f))
            os.symlink(os.path.join("/opt/icommands/bin", f), link_f)
        except Exception:
            logging.debug(
                "Problem linking /opt/icommands/bin to /usr/local/bin")
    logging.debug("install_icommands complete.")


def update_timezone():
    run_command(['/bin/rm', '/etc/localtime'])
    run_command(
        ['/bin/ln', '-s', '/usr/share/zoneinfo/US/Arizona', '/etc/localtime'])


def run_update_sshkeys(sshdir, sshkeys):
    authorized_keys = os.path.join(sshdir, 'authorized_keys')
    f = open(authorized_keys, 'r')
    content = f.read()
    f.close()
    for key in sshkeys:
        if key in content:
            sshkeys.remove(key)
    f = open(authorized_keys, 'a')
    for key in sshkeys:
        f.write(key+'\n')
    f.close()


def update_sshkeys(metadata):
    sshkeys = [
        "ssh-rsa AAAAB3NzaC1yc2EAAAADAQABAAACAQDGjaoIl/h8IcgqK7U9i0EVYMPFad6NdgSV8gsrNLQF93+hkWEciqpX9TLn6TAcHOaL0xz7ilBetG3yaLSZBHaoKNmVCBaziHoCJ9wEwraR6Vw87iv3Lhfg/emaQiJIZF3YnPKcDDB1/He9Cnz//Y+cjQbYxLeJWdVi/irZKEWhkotb3xyfrf4o05FvLEzvaMbmf3XS1J0Rtu7BqPOvNl+U0ZqS57tNoqG2C6Cf10E340iqQGTgXzOrDmd+Rof2G1IkyKlW60okAa2N+Z8BCRB27hHY5bcS1vvnO6lo8VzWxbU3Z2MCbk1So9wHV8pAXyF1+MnVc6aJUs1xc/Lni1Xbp5USs6kOvyew3HaN3UDnoC1FSMDguAriwxho882NM/LRpGJFui2i/H3GYgQ1KQwBRqLTWEY9H8Qvy5RuOG36cy4jWJMxh6YoxOyDpZP6UlONiyuwwqrVCjUeHwIDHdBq1RGBJIEBsYhGFCYEP3UotGwEvGo7vGfb3eAebbPMsj8TAP3eR/XCd7aIeK6ES9zfNJfD2mjJqGHMUeFgbiDmTPfjGOxZ53bZssEjb0BbXNvFPezj8JetfbHZE4VUjDAUcOrLp6NT9yG6hbWFdGQxyqIbKSeMabDu8gxAcqFJvi2yFMV5j0F3qQiAPUwrigr98c4+aLvKqwsRvHxWUETBOw== idle time daemon",
        "ssh-rsa AAAAB3NzaC1yc2EAAAABIwAAAQEAvTEkREh5kmUAgx61pB0ikyH0swoXRId6yhGwIdm8KQgjErWSF8X4MED8t+7Pau98/mzxuvA23aiIn7MQWSQWQVQBFGZqj4losf+oEBS+ZQGJf2ocx3DP3NStgnixKgiDId6wjPTF1s9/YLntNb4ZNGvBSDg0bxzDJWoQ9ghOpHXmqFDWHxE9jr1qLHZzqQ0Pt1ATCW+OJ/b2staqVDPSa1SwMI89Cuw7iiSWfNHML1cf0wbYU3Bg+jT5GlwCojWP/yHqDCF1t3XL0xZQlWdKt7fM6bKUonv1CGcRZO22npZwX5Uv3U5OlskSFJnr8oZZV6V6kn99gwNzZnmiK32QQQ== edwins@iplant",
        "ssh-rsa AAAAB3NzaC1yc2EAAAABIwAAAQEAxB+KLO6pTeZ9ye/GuT2i74LBl4lvfJm7ESo4O9tNJtIf8fcAHqm9HMr2dQBixxdsLUYjVyZLZM8mZQdEtLLvdd4Fqlse74ci4RIPTgvlgwTz6dRJfABD9plTM5r5C2Rc6jLur8iVR40wbHmbgLgcilXoYnRny4bFoAhfAHt2vxiMY6wnhiL9ESSUA/i1LrcYcGj2QAvAPLf2yTJFtXSCwnlBIJBjMASQiPaIU2+xUyQisgSF99tBS3DZyu4NVGnSGYGmKl84CEFp+x57US4YAl9zuAnM9ckTp4mOjStEvIpyyPJA03tDbfObSi50Qh5zta9I1PIAGxOznT6dJbI1bw== aedmonds@iplant",
        "ssh-rsa AAAAB3NzaC1yc2EAAAADAQABAAABAQDgvgRtXgkvM/+eCSEqVuTiUpZMjRfA9AnXfz0YWS93uKImoodE5oJ7wUZqjpOmgXyX0xUDI4O4bCGiWVmSyiRiQpqZrRrF7Lzs4j0Nf6WvbKblPQMwcmhMJuaI9CwU5aEbEqkV5DhBHcUe4bFEb28rOXuUW6WMLzr4GrdGUMd3Fex64Bmn3FU7s6Av0orsgzVHKmoaCbqK2t3ioGAt1ISmeJwH6GasxmrSOsLLW+L5F65WrYFe0AhvxMsRLKQsuAbGDtFclOzrOmBudKEBLkvwkblW8PKg06hOv9axNX7C9xlalzEFnlqNWSJDu1DzIa2NuOr8paW5jgKeM78yuywt jmatt@leia",
        "ssh-rsa AAAAB3NzaC1yc2EAAAABIwAAAQEA2TtX9DohsBaOEoLlm8MN+W+gVp40jyv752NbMP/PV/LAz5MnScJcvbResAJx2AusL1F6sRNvo9poNZiab6wpfErQPZLfKGanPZGYSdonsNAhTu/XI+4ERPQXUA/maQ2qZtL1b+bmZxg9n/5MsZFpA1HrXP3M2LzYafF2IzZYWfsPuuZPsO3m/cUi0G8n7n0IKXZ4XghjGP5y/kmh5Udy9I5qreaTvvFlNJtBE9OL39EfWtjOxNGllwlGIAdsljfRxkeOzlahgtCJcaoW7X2A7GcV52itUwMKfTIboAXnZriwh5n0o1aLHCCdUAGDGHBYmP7fO7/2gIQKgpLfRkDEiQ== sangeeta@iplant",
        "ssh-rsa AAAAB3NzaC1yc2EAAAADAQABAAABAQC+SYMny6H2B5IjXe6gxofHRNza5LE3NqTCe6YgYnnzYjyXWtopSeb8mK2q1ODzlaQyqYoTvPqtn6rSyN+5oHGV4o6yU+Fl664t5rOdAwz/jGJK3WwG60Pc0eGQco0ldgjD7K6LWYVPIJZs+rGpZ70jF5JsTuHeplXOn5MX9oUvNxxgXRuySxvBNOGMn0RxydK8tBTbZMlJ5MkAi/bIOrEDHEfejCxKGWITpXGkdTS2s4THiY8WqFdHUPtQkEfQkXCsRpZ6HPw1gN+JYD5NI38dVVmrA+3MgFVJkwtLUbbAM0yxgKwaUaipNN1+DeYOxBuVRlRwrrAp3+fq+4QCJrXd root@dalloway",
        "ssh-rsa AAAAB3NzaC1yc2EAAAADAQABAAABAQDFE/lyzLdFYZF3mxYwzrTITgov1NqtLuS5IY0fgjpdiVpHjWBUdXspTafKORbbM+t0ERTOqcSt24Vj5B8XUXImpzw2OAsl//AiKvHGRUenk7qY6/9IEUcay5mGAoiRpjLzDIDdtiQUAAEMKvkzanUBQOBJWVyO4Gq2aFUr4zweVLfvjejOspf2cZll/ojcPYmI9cKMq7fOgKSmRH2zUg+ORFlP1rQYugoETcGkcQg0IBsSMLT8gnYt3UWTW8S8ugtb4aaWVrId14Nc3sk+yDzPBaRX7iM3CQ5uKXPwjeID59RLMjQUFlHjqDSdZBOjXCFRHZbrbZZjS42o4OJAoLvF sgregory@mickey",
        "ssh-rsa AAAAB3NzaC1yc2EAAAADAQABAAABAQDQNBua13LVIG61LNztP9b7k7T+Qg8t22Drhpy17WVwbBH1CPYdn5NR2rXUmfiOa3RhC5Pz6uXsYUJ4xexOUJaFKY3S8h9VaeaPxMyeA8oj9ssZC6tNLqNxqGzKJbHfSzQXofKwBH87e+du34mzqzm2apOMT2JVzxWmTwrl3JWnd2HG0odeVKMNsXLuQFN6jzCeJdLxHpu+dJOL6gJTW5t9AwoJ8jxmwO8xgUbk+7s38VATSuaV/RiIfXfGFv34CT7AY1gRxm1og9jjP6qkFMyZiO6M+lwrJIlHKTOKxw+xc15w/tIssUkeflzAcrkkNGzT8sBL39BoQOo9RTrMD2QL weather-balloon@wesley.iplantcollaborative.org",
        "ssh-rsa AAAAB3NzaC1yc2EAAAABIwAAAQEAo/O1gw1hn7I8sDgKGsIY/704O4/89JFO2AG2Quy9LCS5dO5HL40igFOUBmVkqy9ANPEMslaA5VwzPuP+ojKmDhTzoWc4wmvnCGjnZqaTW/+M+QfPSOKoyAaevKC4/Y2dxevS7eRdbeY5Pvweu5rf/eoCXF4DnGMWJ4C6IPVHy7gYpfZrdeiaYzxus53DvFNr4Dee9Y2jvY8wuS3EvL37DU1AGsv1UAN2IoOKZ9Itxwmhf/ZfnFyqMdebggceWRmpK/U2FuXewKMjoJ+HMWgzESR2Rit+9jGniiIVV3K5JeNmHqfWxu2BLpXDYEalX6l28opaiEbDevirwWmvoaAbDw== dboss"
    ]
    more_keys = get_metadata_keys(metadata)
    sshkeys.extend(more_keys)
    root_ssh_dir = '/root/.ssh'
    mkdir_p(root_ssh_dir)
    run_update_sshkeys(root_ssh_dir, sshkeys)
<<<<<<< HEAD
    if not USER_HOME_DIR:
        USER_HOME_DIR = '/root'
=======
    global USER_HOME_DIR
>>>>>>> f56e203a
    if USER_HOME_DIR != '/root':
        home_ssh_dir = os.path.join(USER_HOME_DIR, '.ssh')
        mkdir_p(home_ssh_dir)
        run_update_sshkeys(home_ssh_dir, sshkeys)

def denyhost_whitelist():
    allow_list = [
        "127.0.0.1"
        "128.196.38.[1-127]"
        "128.196.64.[1-512]"
        "128.196.142.*"
        "128.196.172.[128-255]"
        "150.135.78.*"
        "150.135.93.[128-255]"
        "10.130.5.[128-155]"
        "10.140.65.*"
    ]
    filename = "/var/lib/denyhosts/allowed-hosts"
    if os.path.exists(filename):
        logging.error("Removing existing file: %s" % filename)
        os.remove(filename)
    allowed_hosts_content = "\n".join(allow_list)
    if os.path.exists("/var/lib/denyhosts"):
        write_to_file(filename, allowed_hosts_content)
    return

def update_sudoers():
    run_command(['/bin/sed', '-i',
                 "s/^Defaults    requiretty/#Defaults    requiretty/",
                 '/etc/sudoers'])


def ldap_replace():
    run_command(['/bin/sed', '-i',
                 "s/128.196.124.23/ldap.iplantcollaborative.org/",
                 '/etc/ldap.conf'])

def ldap_install():
    # package install
    ldap_replace()

def insert_modprobe():
    run_command(['depmod','-a'])
    run_command(['modprobe','acpiphp'])


def main(argv):
    init_logs('/var/log/atmo/atmo_init_full.log')
    instance_data = {"atmosphere" : {}}
    service_type = None
    instance_service_url = None
    instance_service_url = None
    server = None
    root_password = None
    user_id = None
    vnclicense = None
    try:
        opts, args = getopt.getopt(
            argv,
            "t:u:s:i:T:N:v:",
            ["service_type=", "service_url=", "server=", "user_id=", "token=",
             "name=", "vnc_license=", "root_password="])
    except getopt.GetoptError:
        logging.error("Invalid arguments provided.")
        sys.exit(2)
    for opt, arg in opts:
        if opt in ("-t", "--service_type"):
            instance_data["atmosphere"]["service_type"] = arg
            service_type = arg
        elif opt in ("-T", "--token"):
            instance_data["atmosphere"]["instance_token"] = arg
            instance_token = arg
        elif opt in ("-N", "--name"):
            instance_data["atmosphere"]["name"] = arg
            instance_token = arg
        elif opt in ("-u", "--service_url"):
            instance_data["atmosphere"]["instance_service_url"] = arg
            instance_service_url = arg
        elif opt in ("-s", "--server"):
            instance_data["atmosphere"]["server"] = arg
            global ATMOSERVER
            ATMOSERVER = arg
            server = arg
        elif opt in ("-i", "--user_id"):
            instance_data["atmosphere"]["userid"] = arg
            user_id = arg
        elif opt in ("-v", "--vnc_license"):
            #instance_data["atmosphere"]["vnc_license"] = arg
            vnclicense = arg
        elif opt in ("--root_password"):
            root_password = arg
        elif opt == '-d':
            global _debug
            _debug = 1
            logging.setLevel(logging.DEBUG)

    #TODO: What is this line for?
    source = "".join(args)
    logging.debug("Atmoserver - %s" % ATMOSERVER)
    logging.debug("Atmosphere init parameters- %s" % instance_data)
    instance_metadata = get_metadata()
    logging.debug("Instance metadata - %s" % instance_metadata)
    distro = get_distro()
    logging.debug("Distro - %s" % distro)

    linuxuser = instance_data['atmosphere']['userid']
    linuxpass = ""
    public_ip = get_public_ip(instance_metadata)
    hostname = get_hostname(instance_metadata)
    set_hostname(hostname, distro)
    instance_metadata['linuxusername'] = linuxuser
    instance_metadata["linuxuserpassword"] = linuxpass
    instance_metadata["linuxuservncpassword"] = linuxpass

    #TODO: Test this is multi-call safe
    update_sshkeys(instance_metadata)
    update_sudoers()

    if not in_sudoers(linuxuser):
        add_sudoers(linuxuser)
    if not in_etc_group('/etc/group', linuxuser):
        add_etc_group(linuxuser)
    #is_updated_test determines if this sensitive file needs
    if not is_updated_test("/etc/ssh/sshd_config"):
        ssh_config(distro)
    if root_password:
        set_root_password(root_password, distro)

    if not is_rhel(distro):
        run_command(['/usr/bin/apt-get', 'update'])
    #else:
    #   run_command(['/usr/bin/yum', 'check-update'])

    mount_storage()
    ldap_install()
    etc_skel_bashrc(linuxuser)
    run_command(['/bin/cp', '-rp',
                 '/etc/skel/.',
                 '/home/%s' % linuxuser])
    run_command(['/bin/chown', '-R',
                 '%s:iplant-everyone' % (linuxuser,),
                 '/home/%s' % linuxuser])
    run_command(['/bin/chmod', 'a+rwxt', '/tmp'])
    run_command(['/bin/chmod', 'a+rx', '/bin/fusermount'])
    run_command(['/bin/chmod', 'u+s', '/bin/fusermount'])
    vnc(linuxuser, distro, vnclicense)
    iplant_files(distro)
    #atmo_cl()
    nagios()
    distro_files(distro)
    update_timezone()
    shellinaboxd(distro)
    insert_modprobe()
    denyhost_whitelist()
    modify_rclocal(linuxuser, distro, hostname)
    notify_launched_instance(instance_data, instance_metadata)
    logging.info("Complete.")


if __name__ == "__main__":
    main(sys.argv[1:])<|MERGE_RESOLUTION|>--- conflicted
+++ resolved
@@ -818,12 +818,7 @@
     root_ssh_dir = '/root/.ssh'
     mkdir_p(root_ssh_dir)
     run_update_sshkeys(root_ssh_dir, sshkeys)
-<<<<<<< HEAD
-    if not USER_HOME_DIR:
-        USER_HOME_DIR = '/root'
-=======
     global USER_HOME_DIR
->>>>>>> f56e203a
     if USER_HOME_DIR != '/root':
         home_ssh_dir = os.path.join(USER_HOME_DIR, '.ssh')
         mkdir_p(home_ssh_dir)
