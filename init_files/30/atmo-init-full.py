--- conflicted
+++ resolved
@@ -211,18 +211,12 @@
             new_file.write("PamApplicationName=vncserver.custom")
             new_file.close()
         time.sleep(1)
-<<<<<<< HEAD
         run_command(['/usr/bin/vnclicense','-add',settings.ATMOSPHERE_VNC_LICENSE])
-        download_file('%s/init_files/%s/vnc-config.sh' % (ATMOSERVER,SCRIPT_VERSION), os.environ['HOME'] + '/vnc-config.sh', match_hash='37b64977dbf3650f307ca0d863fee18938038dce')
-        run_command(['/bin/chmod','a+x', os.environ['HOME'] + '/vnc-config.sh'])
-        run_command([os.environ['HOME'] + '/vnc-config.sh'])
-=======
         run_command(['/usr/bin/vnclicense','-add','7S532-626QV-HNJP4-2H7CQ-W5Z8A'])
         download_file('%s/init_files/%s/vnc-config.sh' % (ATMOSERVER,SCRIPT_VERSION), os.path.join(os.environ['HOME'], 'vnc-config.sh'), match_hash='37b64977dbf3650f307ca0d863fee18938038dce')
         run_command(['/bin/chmod','a+x', os.path.join(os.environ['HOME'], 'vnc-config.sh')])
         run_command([os.path.join(os.environ['HOME'], 'vnc-config.sh')])
         run_command(['/bin/rm', os.path.join(os.environ['HOME'], 'vnc-config.sh')])
->>>>>>> f12a1dfe
         run_command(['/bin/su','%s' % user, '-c', '/usr/bin/vncserver'])
     except Exception, e:
         logging.error(e)
