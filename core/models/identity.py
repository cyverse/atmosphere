--- conflicted
+++ resolved
@@ -249,43 +249,25 @@
 
     @classmethod
     def _get_identity(cls, user, group, provider, quota, credentials):
-<<<<<<< HEAD
+        """
+        # 1. Make sure that an Identity exists for the user/group+provider
+        # 2. Make sure that all kwargs exist as credentials for the identity
+        """
         credentials_match_query = (
             contains_credential('key', credentials['key']) &
             contains_credential('ex_project_name', credentials['ex_project_name'])
         )
-        identity = Identity.objects\
+        identity_qs = Identity.objects\
             .filter(created_by=user, provider=provider)\
             .filter(credentials_match_query).first()
-        if not identity:
-=======
-        """
-        # 1. Make sure that an Identity exists for the user/group+provider
-        # 2. Make sure that all kwargs exist as credentials for the identity
-        """
-        identity_qs = Identity.objects.filter(
-                created_by=user, provider=provider)
-
-        if 'ex_project_name' in credentials:
-            project_name = credentials['ex_project_name']
-        elif 'ex_tenant_name' in credentials:
-            project_name = credentials['ex_tenant_name']
-        if project_name:
-            identity_qs = identity_qs.filter(
-                    contains_credential('ex_project_name', project_name) | contains_credential('ex_tenant_name', project_name)).distinct()
-        #FIXME: To make this *more* iron-clad, we should probably
-        # include the username `key/value` pair, and looks *explicitly* for that pairing in an identity they have created..
+        # This shouldn't happen..
         if identity_qs.count() > 1:
             raise Exception("Could not uniquely identify the identity")
+
         identity = identity_qs.first()
-        if identity:
-            # In the future, we will only update the credentials *once*
-            # during self._create_identity().
-            for (c_key, c_value) in credentials.items():
-                Identity.update_credential(identity, c_key, c_value)
-        else:
->>>>>>> 7e158022
+        if not identity:
             identity = cls._create_identity(user, group, provider, quota, credentials)
+
         # 2. Make sure that all kwargs exist as credentials
         # NOTE: Because we assume a matching username and
         #       project name, we can update the remaining
