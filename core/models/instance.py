"""
  Instance model for atmosphere.
"""
import time
from hashlib import md5
from datetime import datetime, timedelta

from django.db import models, transaction, DatabaseError
from django.db.models import Q
from django.utils import timezone

import pytz

from rtwo.machine import MockMachine
from rtwo.size import MockSize

from threepio import logger

from core.models.instance_source import InstanceSource
from core.models.identity import Identity
from core.models.machine import ProviderMachine, ProviderMachine, convert_esh_machine
from core.models.volume import convert_esh_volume
from core.models.size import convert_esh_size
from core.models.tag import Tag

<<<<<<< HEAD
=======
OPENSTACK_TASK_STATUS_MAP = {
        #Terminate tasks
        #'deleting': 'active',
        #Suspend tasks
        'resuming':'build',
        'suspending':'suspended',
        #Shutdown tasks
        'powering-on':'build',
        'shutting-down':'suspended',
        #Instance launch tasks
        'initializing':'build',
        'scheduling':'build',
        'spawning':'build',
        #Atmosphere Task-specific lines
        'networking':'networking',
        'deploying':'deploying',
        'deploy_error':'deploy_error',
}
OPENSTACK_ACTIVE_STATES = ['active']
OPENSTACK_INACTIVE_STATES = ['build','suspended','shutoff']

def _get_status_name_for_provider(provider, status_name, task_name=None, tmp_status=None):
    """
    Purpose: to be used in lookups/saves
    Return the appropriate InstanceStatus
    """
    provider_type = provider.get_type_name().lower()
    if provider_type == 'openstack':
        return _get_openstack_name_map(status_name, task_name, tmp_status)
    logger.warn("Could not find a strategy for provider type:%s" % provider_type)
    return status_name

def _get_openstack_name_map(status_name, task_name, tmp_status):
    new_status = None
    if task_name:
        new_status = OPENSTACK_TASK_STATUS_MAP.get(task_name)

    if new_status:
        logger.debug("Task provided:%s, Status maps to %s"
                     % (task_name, new_status))
    elif tmp_status:
        #ASSERT: task_name = None
        new_status = OPENSTACK_TASK_STATUS_MAP.get(tmp_status)
        logger.debug("Tmp_status provided:%s, Status maps to %s" % (tmp_status, new_status))
    if not new_status:
        #ASSERT: tmp_status = None
        return status_name
    #ASSERT: new_status exists.
    #Determine precedence/override based on status_name.
    if status_name in OPENSTACK_ACTIVE_STATES:
        return new_status
    else:
        # This covers cases like 'shutoff - deploy_error' being marked as 'shutoff'
        return status_name


>>>>>>> 2bfeba0a
def strfdelta(tdelta, fmt=None):
    from string import Formatter
    if not fmt:
        #The standard, most human readable format.
        fmt = "{D} days {H:02} hours {M:02} minutes {S:02} seconds"
    if tdelta == timedelta():
        return "0 minutes"
    formatter = Formatter()
    return_map = {}
    div_by_map = {'D': 86400, 'H': 3600, 'M': 60, 'S': 1}
    keys = map( lambda x: x[1], list(formatter.parse(fmt)))
    remainder = int(tdelta.total_seconds())
    for unit in ('D', 'H', 'M', 'S'):
        if unit in keys and unit in div_by_map.keys():
            return_map[unit], remainder = divmod(remainder, div_by_map[unit])

    return formatter.format(fmt, **return_map)


def strfdate(datetime_o, fmt=None):
    if not fmt:
        #The standard, most human readable format.
        fmt = "%m/%d/%Y %H:%M:%S"
    if not datetime_o:
        datetime_o = timezone.now()
    return datetime_o.strftime(fmt)


class InstanceAction(models.Model):
    """
    An InstanceAction is a 'Type' field that lists every available action for
    a given instance on a 'generic' cloud.
    see 'ProviderInstanceAction' to Enable/disable a specific instance action on a given cloud(Provider)
    """
    name = models.CharField(max_length=256)
    description = models.TextField(blank=True, null=True)

    def __unicode__(self):
        return "%s" %\
            (self.name,)


class Instance(models.Model):
    """
    When a user launches a machine, an Instance is created.
    Instances are described by their Name and associated Tags
    Instances have a specific ID
    of the machine they were created from (Provider Machine)
    Instances have a specific ID of their own (Provider Alias)
    The IP Address, creation and termination date,
    and the user who launched the instance are recorded for logging purposes.
    """
    esh = None
    name = models.CharField(max_length=256)
    #TODO: Create custom Uuidfield?
    #token = Used for looking up the instance on deployment
    token = models.CharField(max_length=36, blank=True, null=True)
    tags = models.ManyToManyField(Tag, blank=True)
    # The specific machine & provider for which this instance exists
    source = models.ForeignKey(InstanceSource, related_name='instances')
    provider_alias = models.CharField(max_length=256, unique=True)
    ip_address = models.GenericIPAddressField(null=True, unpack_ipv4=True)
    created_by = models.ForeignKey('AtmosphereUser')
    created_by_identity = models.ForeignKey(Identity, null=True)
    shell = models.BooleanField(default=False)
    vnc = models.BooleanField(default=False)
    password = models.CharField(max_length=64, blank=True, null=True)
    # FIXME  Problems when setting a default.
    start_date = models.DateTimeField()
    end_date = models.DateTimeField(null=True)

    def get_projects(self, user):
        projects = self.projects.filter(
                Q(end_date=None) | Q(end_date__gt=timezone.now()),
                owner=user,
                )
        return projects

    def get_last_history(self):
        """
        Returns the newest InstanceStatusHistory
        """
        #TODO: Profile Option
        #try:
        #    return self.instancestatushistory_set.latest('id')
        #except InstanceStatusHistory.DoesNotExist:
        #    return None
        #TODO: Profile current choice
        last_history = self.instancestatushistory_set.all().order_by('-start_date')
        if not last_history:
            return None
        return last_history[0]

    def _build_first_history(self, status_name, size, start_date,
                             first_update=False):
        if not first_update and status_name not in ['build', 'pending', 'running']:
            #Instance state is 'unknown' from start of instance until now
            #NOTE: This is needed to prevent over-charging accounts
            status_name = 'unknown'
        first_history = InstanceStatusHistory.create_history(
                status_name, size, start_date)
        first_history.save()
        return first_history

    def update_history(self, status_name, size, task=None, tmp_status=None, first_update=False):
        """
        Given the status name and size, look up the previous history object
        If nothing has changed: return (False, last_history)
        else: end date previous history object, start new history object.
              return (True, new_history)
        """
        #1. Get status name
        status_name= _get_status_name_for_provider(self.provider_machine.provider, status_name, task, tmp_status)
        #2. Get the last history (or Build a new one if no other exists)
        last_history = self.get_last_history()
        if not last_history:
            last_history = InstanceStatusHistory.create_history(
                    status_name, self, size, self.start_date)
            last_history.save()
            logger.debug("First history: %s" % last_history)
        #2. Size and name must match to continue using last history
        if last_history.status.name == status_name and last_history.size.id == size.id:
            #logger.info("status_name matches last history:%s " %
            #        last_history.status.name)
            return (False, last_history)
        #3. ASSERT: A new history item is required due to a State or Size Change
        now_time = timezone.now()
        try:
            new_history = InstanceStatusHistory.transaction(
                    status_name, self, size,
                    start_time=now_time,
                    last_history=last_history)
            return (True, new_history)
        except ValueError, bad_transaction:
            logger.exception("Bad transaction")
            return (False, last_history)

    def get_active_hours(self, delta):
        #Don't move it up. Circular reference.
        from service.monitoring import delta_to_hours
        total_time = self._calculate_active_time(delta)
        return delta_to_hours(total_time)

    #def get_active_time(self, delta=None):
    #    total_time = self._calculate_active_time(delta)
    #    return total_time

    def _calculate_active_time(self, delta=None):
        if not delta:
            #Default delta == Time since instance created.
            delta = timezone.now() - self.start_date

        past_time = timezone.now() - delta
        recent_history = self.instancestatushistory_set.filter(
                Q(end_date=None) | Q(end_date__gt=past_time)
                ).order_by('start_date')
        total_time = timedelta()
        inst_prefix = "HISTORY,%s,%s" % (self.created_by.username,
                self.provider_alias[:5])
        for idx, state in enumerate(recent_history):
            #Can't start counting any earlier than 'delta'
            if state.start_date < past_time:
                start_count = past_time
            else:
                start_count = state.start_date
            #If date is current, stop counting 'right now'
            if not state.end_date:
                final_count = timezone.now()
            else:
                final_count = state.end_date

            if state.is_active():
                #Active time is easy
                active_time = final_count - start_count
            else:
                #Inactive states are NOT counted against the user
                active_time = timedelta()
            #multiply by CPU count of size.
            cpu_time = active_time * state.size.cpu
            logger.debug("%s,%s,%s,%s CPU,%s,%s,%s,%s"
                % (inst_prefix, state.status.name,
                   state.size.name, state.size.cpu, 
                   strfdate(start_count), strfdate(final_count),
                   strfdelta(active_time), strfdelta(cpu_time)))
            total_time += cpu_time
        return total_time

    def get_active_hours(self, delta):
        #Don't move it up. Circular reference.
        from service.monitoring import delta_to_hours
        total_time = self._calculate_active_time(delta)
        return delta_to_hours(total_time)

    def get_active_time(self, earliest_time=None, latest_time=None):
        """
        Return active time, and the reference list that was counted.
        """
        accounting_list = self._accounting_list(earliest_time, latest_time)

        total_time = timedelta()
        for state in accounting_list:
            total_time += state.cpu_time
        return total_time, accounting_list

    def recent_history(self, earliest_time, latest_time):
        """
        Return all Instance Status History
          Currently Running
          OR
          Terminated after: now() - delta (ex:7 days, 1 month, etc.)
        """
        active_history = self.instancestatushistory_set.filter(
                # Collect history that is Current or has 'countable' time..
                Q(end_date=None) | Q(end_date__gt=earliest_time)
                ).order_by('start_date')
        return active_history

    def _accounting_list(self, earliest_time=None, latest_time=None):
        """
        Return the list of InstanceStatusHistory that should be counted,
        according to the limits of 'earliest_time' and 'latest_time'
        """
        if not latest_time:
            latest_time = timezone.now()
        #Determine the earliest time to start counts.
        if not earliest_time:
            earliest_time = self.start_date

        total_time = timedelta()
        accounting_list = []
        active_history = self.recent_history(earliest_time, latest_time)

        for state in active_history:
            (active_time, start_count, end_count) = state.get_active_time(
                    earliest_time, latest_time)
            state.active_time = active_time
            state.start_count = start_count
            state.end_count = end_count
            state.cpu_time = active_time * state.size.cpu
            accounting_list.append(state)
        return accounting_list

    def end_date_all(self, end_date=None):
        """
        Call this function to tie up loose ends when the instance is finished
        (Destroyed, terminated, no longer exists..)
        """
        if not end_date:
            end_date = timezone.now()
        logger.info("END DATING instance %s: %s" % (self.provider_alias, end_date))
        ish_list = self.instancestatushistory_set.filter(end_date=None)
        for ish in ish_list:
            # logger.info('Saving history:%s' % ish)
            ish.end_date = end_date
            ish.save()
        if not self.end_date:
            # logger.info("Saving Instance:%s" % self)
            self.end_date = end_date
            self.save()

    def creator_name(self):
        return self.created_by.username

    def hash_alias(self):
        return md5(self.provider_alias).hexdigest()

    def hash_machine_alias(self):
        if self.esh and self.esh._node\
           and self.esh._node.extra\
           and self.esh._node.extra.get('imageId'):
            return md5(self.esh._node.extra['imageId']).hexdigest()
        else:
            try:
                if self.source:
                    return md5(self.source.identifier).hexdigest()
            except InstanceSource.DoesNotExist as dne:
                logger.exception("Unable to find provider_machine for %s." % self.provider_alias)
        return 'Unknown'

    def esh_fault(self):
        if self.esh:
            return self.esh.extra.get('fault',{})
        return {}

    def esh_status(self):
        if self.esh:
            return self.esh.get_status()
        last_history = self.get_last_history()
        if last_history:
            return last_history.status.name
        else:
            return "Unknown"

    def esh_size(self):
        if not self.esh or not hasattr(self.esh, 'extra'):
            last_history = self.get_last_history()
            if last_history:
                return last_history.size.alias
            return "Unknown"
        extras = self.esh.extra
        if extras.has_key('flavorId'):
            return extras['flavorId']
        elif extras.has_key('instance_type'):
            return extras['instance_type']
        elif extras.has_key('instancetype'):
            return extras['instancetype']
        else:
            return "Unknown"

    def application_uuid(self):
        if self.source.is_machine():
            return self.source.providermachine.application.uuid
        else:
            return None

    def application_id(self):
        if self.source.is_machine():
            return self.source.providermachine.application.id
        else:
            return None

    @property
    def provider_machine(self):
        if self.source.is_machine():
            return self.source.providermachine
        return None
        
    def esh_source_name(self):
        if self.source.is_machine():
            return self.source.providermachine.application.name
        elif self.source.is_volume():
            return self.source.volume.name
        else:
            return "%s - Source Unknown" % self.source.identifier

    def provider_uuid(self):
        return self.source.provider.uuid

    def provider_name(self):
        source_dict = self.source.__dict__
        return self.source.provider.location

    def esh_source(self):
        return self.source.identifier

    def json(self):
        return {
            'alias': self.provider_alias,
            'name': self.name,
            'tags': [tag.json() for tag in self.tags.all()],
            'ip_address': self.ip_address,
            'provider_machine': self.provider_machine.json(),
            'created_by': self.created_by.username,
        }

    def __unicode__(self):
        return "%s (Name:%s, Creator:%s, IP:%s)" %\
            (self.provider_alias, self.name,
             self.created_by, self.ip_address)

    class Meta:
        db_table = "instance"
        app_label = "core"


class InstanceStatus(models.Model):
    """
    Used to enumerate the types of actions
    (I.e. Stopped, Suspended, Active, Deleted)
    """
    name = models.CharField(max_length=128)

    def __unicode__(self):
        return "%s" % self.name

    class Meta:
        db_table = "instance_status"
        app_label = "core"


class InstanceStatusHistory(models.Model):
    """
    Used to keep track of each change in instance status
    (Useful for time management)
    """
    instance = models.ForeignKey(Instance)
    size = models.ForeignKey("Size", null=True, blank=True)
    status = models.ForeignKey(InstanceStatus)
    start_date = models.DateTimeField(default=timezone.now)
    end_date = models.DateTimeField(null=True, blank=True)

    @classmethod
    def transaction(cls, status_name, instance, size,
                    start_time=None, last_history=None):
        try:
            with transaction.atomic():
                if not last_history:
                    # Required to prevent race conditions.
                    last_history = instance.get_last_history()\
                                           .select_for_update(nowait=True)
                    if not last_history:
                        raise ValueError("A previous history is required "
                                         "to perform a transaction. Instance:%s"
                                         % (instance,))
                    elif last_history.end_date:
                        raise ValueError("Old history already has end date: %s"
                                         % last_history)
                last_history.end_date = start_time
                last_history.save()
                new_history = InstanceStatusHistory.create_history(
                    status_name, instance, size, start_time)
                logger.info("Status Update - User:%s Instance:%s Old:%s New:%s Time:%s"
                            % (instance.created_by, instance.provider_alias,
                               last_history.status.name, new_history.status.name,
                               new_history.start_date))
                new_history.save()
            return new_history
        except DatabaseError as dbe:
            logger.exception("instance_status_history: Lock is already acquired by"
                             "another transaction.")

    @classmethod
    def create_history(cls, status_name, instance, size, start_date=None):
        """
        Creates a new (Unsaved!) InstanceStatusHistory
        """
        status, _ = InstanceStatus.objects.get_or_create(name=status_name)
        new_history = InstanceStatusHistory(
            instance=instance, size=size, status=status)
        if start_date:
            new_history.start_date=start_date
            logger.debug("Created new history object: %s " % (new_history))
        return new_history

    def get_active_time(self, earliest_time=None, latest_time=None):
        """
        A set of filters used to determine the amount of 'active time'
        earliest_time and latest_time are taken into account, if provided.
        """

        # When to start counting
        if earliest_time and self.start_date <= earliest_time:
            start_time = earliest_time
        else:
            start_time = self.start_date

        # When to stop counting.. Some history may have no end date!
        if latest_time:
            if not self.end_date or self.end_date >= latest_time:
                final_time = latest_time
                #TODO: Possibly check latest_time < timezone.now() to prevent
                #      bad input? 
            else:
                final_time = self.end_date
        elif self.end_date:
            #Final time is end date, because NOW is being used
            # as the 'counter'
            final_time = self.end_date
        else:
            #This is the current status, so stop counting now..
            final_time = timezone.now()

        #Sanity checks are important.
        # Inactive states are not counted against you.
        if not self.is_active():
            return (timedelta(), start_time, final_time)
        if self.start_date > final_time:
            return (timedelta(), start_time, final_time)
        #Active time is easy now!
        active_time = final_time - start_time
        return (active_time, start_time, final_time)
    

    @classmethod
    def intervals(cls, instance, start_date=None, end_date=None):
        all_history = cls.objects.filter(instance=instance)
        if start_date and end_date:
            all_history = all_history.filter(start_date__range=[start_date,end_date])
        elif start_date:
            all_history = all_history.filter(start_date__gt=start_date)
        elif end_date:
            all_history = all_history.filter(end_date__lt=end_date)
        return all_history

    def __unicode__(self):
        return "%s (FROM:%s TO:%s)" % (self.status,
                               self.start_date,
                               self.end_date if self.end_date else '')

    def is_active(self):
        """
        Use this function to determine whether or not a specific instance
        status history should be considered 'active'
        """
        if self.status.name == 'active':
            return True
        else:
            return False

    class Meta:
        db_table = "instance_status_history"
        app_label = "core"



"""
Useful utility methods for the Core Model..
"""

def find_instance(instance_id):
    core_instance = Instance.objects.filter(provider_alias=instance_id)
    if len(core_instance) > 1:
        logger.warn("Multiple instances returned for instance_id - %s" % instance_id)
    if core_instance:
        return core_instance[0]
    return None


def _find_esh_ip(esh_instance):
    if esh_instance.ip:
        return esh_instance.ip
    try:
        if not hasattr(esh_instance, "extra")\
           or not esh_instance.extra.get("addresses"):
            return "0.0.0.0"
        ips = esh_instance.extra["addresses"].values()
        ip_address = [ip for ip in ips[0]\
                      if ip["OS-EXT-IPS:type"] == "floating"][0]["addr"]
    except Exception:  # no public ip
        try:
            ip_address = [ip for ip in ips[0]\
                          if ip["OS-EXT-IPS:type"] == "fixed"][0]["addr"]
        except Exception:  # no private ip
            ip_address = "0.0.0.0"
    return ip_address


def _update_core_instance(core_instance, ip_address, password):
    core_instance.ip_address = ip_address
    if password:
        core_instance.password = password
    core_instance.save()


def _find_esh_start_date(esh_instance):
    if 'launchdatetime' in esh_instance.extra:
        create_stamp = esh_instance.extra.get('launchdatetime')
    elif 'launch_time' in esh_instance.extra:
        create_stamp = esh_instance.extra.get('launch_time')
    elif 'created' in esh_instance.extra:
        create_stamp = esh_instance.extra.get('created')
    else:
        raise Exception("Instance does not have a created timestamp.  This"
        "should never happen. Don't cheat and assume it was created just "
        "now. Get the real launch time, bra.")
    start_date = _convert_timestamp(create_stamp)
    logger.debug("Launched At: %s" % create_stamp)
    logger.debug("Started At: %s" % start_date)
    return start_date


def _convert_timestamp(iso_8601_stamp):
    if not iso_8601_stamp:
        return None

    try:
        datetime_obj = datetime.strptime(iso_8601_stamp, '%Y-%m-%dT%H:%M:%S.%fZ')
    except ValueError:
        try:
            datetime_obj = datetime.strptime(iso_8601_stamp, '%Y-%m-%dT%H:%M:%SZ')
        except ValueError:
            raise ValueError("Expected ISO8601 Timestamp in Format: YYYY-MM-DDTHH:MM:SS[.ssss][Z]")
    # All Dates are UTC relative
    datetime_obj = datetime_obj.replace(tzinfo=pytz.utc)
    return datetime_obj


def convert_instance_source(esh_driver, esh_source, provider_uuid, identity_uuid, user):
    """
    Given the instance source, create the appropriate core REPR and return
    """
    from rtwo.volume import BaseVolume
    from rtwo.machine import BaseMachine
    #TODO: Future Release..
    #if isinstance(esh_source, BaseSnapShot):
    #    core_source = convert_esh_snapshot(esh_source, provider_uuid, identity_uuid, user)
    if isinstance(esh_source, BaseVolume):
        core_source = convert_esh_volume(esh_source, provider_uuid, identity_uuid, user)
    elif isinstance(esh_source, BaseMachine):
        if type(esh_source) == MockMachine:
            #MockMachine includes only the Alias/ID information
            #so a lookup on the machine is required to get accurate
            #information.
            esh_source = esh_driver.get_machine(esh_source.id)
        core_source = convert_esh_machine(esh_driver, esh_source,
                                          provider_uuid, user)
    elif not isinstance(esh_source, BaseMachine):
        raise Exception ("Encountered unknown source %s" % esh_source)
    return core_source


def convert_esh_instance(esh_driver, esh_instance, provider_uuid, identity_uuid,
                         user, token=None, password=None):
    """
    """
    instance_id = esh_instance.id
    ip_address = _find_esh_ip(esh_instance)
    source_obj = esh_instance.source
    core_instance = find_instance(instance_id)
    if core_instance:
        _update_core_instance(core_instance, ip_address, password)
    else:
        start_date = _find_esh_start_date(esh_instance)
        logger.debug("Instance: %s" % instance_id)
        core_source = convert_instance_source(esh_driver, source_obj,
                provider_uuid, identity_uuid, user)
        logger.debug("CoreSource: %s" % core_source)
        #Use New/Existing core Machine to create core Instance
        core_instance = create_instance(provider_uuid, identity_uuid, instance_id,
                                      core_source.instance_source, ip_address,
                                      esh_instance.name, user,
                                      start_date, token, password)
    #Add 'esh' object
    core_instance.esh = esh_instance
    #Update the InstanceStatusHistory
    core_size = _esh_instance_size_to_core(esh_driver,
            esh_instance, provider_uuid)
    #TODO: You are the mole!
    core_instance.update_history(
        esh_instance.extra['status'],
        core_size,
        esh_instance.extra.get('task'),
        esh_instance.extra.get('metadata',{}).get('tmp_status'))
    #Update values in core with those found in metadata.
    #core_instance = set_instance_from_metadata(esh_driver, core_instance)
    return core_instance

def _esh_instance_size_to_core(esh_driver, esh_instance, provider_uuid):
    #NOTE: Querying for esh_size because esh_instance
    #Only holds the alias, not all the values.
    #As a bonus this is a cached-call
    esh_size = esh_instance.size
    if type(esh_size) == MockSize:
        #MockSize includes only the Alias/ID information
        #so a lookup on the size is required to get accurate
        #information.
        #TODO: Switch to 'get_cached_size!'
        esh_size = esh_driver.get_size(esh_size.id)
    core_size = convert_esh_size(esh_size, provider_uuid)
    return core_size

def set_instance_from_metadata(esh_driver, core_instance):
    """
    NOT BEING USED ANYMORE.. DEPRECATED..
    """
    #Fixes Dep. loop - Do not remove
    from api.serializers import InstanceSerializer
    #Breakout for drivers (Eucalyptus) that don't support metadata
    if not hasattr(esh_driver._connection, 'ex_get_metadata'):
        #logger.debug("EshDriver %s does not have function 'ex_get_metadata'"
        #            % esh_driver._connection.__class__)
        return core_instance
    try:
        esh_instance = esh_driver.get_instance(core_instance.provider_alias)
        if not esh_instance:
            return core_instance
        metadata =  esh_driver._connection.ex_get_metadata(esh_instance)
    except Exception, e:
        logger.exception("Exception retrieving instance metadata for %s" %
                core_instance.provider_alias)
        return core_instance

    #TODO: Match with actual instance launch metadata in service/instance.py
    #TODO: Probably better to redefine serializer as InstanceMetadataSerializer
    #TODO: Define a creator and their identity by the METADATA instead of
    # assuming its the person who 'found' the instance

    serializer = InstanceSerializer(core_instance, data=metadata,
                                    partial=True)
    if not serializer.is_valid():
        logger.warn("Encountered errors serializing metadata:%s"
                    % serializer.errors)
        return core_instance
    core_instance = serializer.save()
    core_instance.esh = esh_instance
    return core_instance

def create_instance(provider_uuid, identity_uuid, provider_alias, instance_source,
                   ip_address, name, creator, create_stamp,
                   token=None, password=None):
    #TODO: Define a creator and their identity by the METADATA instead of
    # assuming its the person who 'found' the instance
    identity = Identity.objects.get(uuid=identity_uuid)
    new_inst = Instance.objects.create(name=name,
                                       provider_alias=provider_alias,
                                       source=instance_source,
                                       ip_address=ip_address,
                                       created_by=creator,
                                       created_by_identity=identity,
                                       token=token,
                                       password=password,
                                       shell=False,
                                       start_date=create_stamp)
    new_inst.save()
    if token:
        logger.debug("New instance created - %s<%s> (Token = %s)" %
                     (name, provider_alias, token))
    else:
        logger.debug("New instance object - %s<%s>" %
                     (name, provider_alias,))
    #NOTE: No instance_status_history here, because status is not passed
    return new_inst<|MERGE_RESOLUTION|>--- conflicted
+++ resolved
@@ -23,8 +23,6 @@
 from core.models.size import convert_esh_size
 from core.models.tag import Tag
 
-<<<<<<< HEAD
-=======
 OPENSTACK_TASK_STATUS_MAP = {
         #Terminate tasks
         #'deleting': 'active',
@@ -81,7 +79,6 @@
         return status_name
 
 
->>>>>>> 2bfeba0a
 def strfdelta(tdelta, fmt=None):
     from string import Formatter
     if not fmt:
