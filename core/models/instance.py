--- conflicted
+++ resolved
@@ -4,13 +4,12 @@
 from hashlib import md5
 from datetime import datetime, timedelta
 
-<<<<<<< HEAD
-from django.db import models
-from django.db.models import Q
-=======
-from django.db import models, transaction, DatabaseError
-from django.db.models import (Q, ObjectDoesNotExist)
->>>>>>> 5fa7a249
+from django.db import (
+    models, transaction, DatabaseError
+)
+from django.db.models import (
+    Q, ObjectDoesNotExist
+)
 from django.utils import timezone
 
 import pytz
@@ -26,7 +25,9 @@
     convert_esh_machine, get_or_create_provider_machine
 )
 from core.models.volume import convert_esh_volume
-from core.models.size import convert_esh_size, Size
+from core.models.size import (
+    convert_esh_size, Size
+)
 from core.models.tag import Tag
 from core.models.managers import ActiveInstancesManager
 
@@ -501,7 +502,6 @@
     if task_name:
         new_status = OPENSTACK_TASK_STATUS_MAP.get(task_name)
 
-<<<<<<< HEAD
     if new_status:
         logger.debug("Task provided:%s, Status maps to %s"
                      % (task_name, new_status))
@@ -524,94 +524,6 @@
         # This covers cases like 'shutoff - deploy_error' being marked as
         # 'shutoff'
         return status_name
-=======
-    def previous(self):
-        """
-        Given that you are a node on a linked-list, traverse yourself backwards
-        """
-        if self.instance.start_date == self.start_date:
-            raise LookupError("This is the first state of instance %s" % self.instance)
-        try:
-            history = self.instance.instancestatushistory_set.get(start_date=self.end_date)
-            if history.id == self.id:
-                raise ValueError("There was no matching transaction for Instance:%s end-date:%s" % (self.instance, self.end_date))
-        except ObjectDoesNotExist:
-            raise ValueError("There was no matching transaction for Instance:%s end-date:%s" % (self.instance, self.end_date))
-
-    def next(self):
-        """
-        Given that you are a node on a linked-list, traverse yourself forwards
-        """
-        # In this situation, the instance is presumably still running.
-        if not self.end_date:
-            if self.instance.end_date:
-                raise ValueError("Whoa! The instance %s has been terminated, but status %s has not! This could leak time" % (self.instance,self))
-            raise LookupError("This is the final state of instance %s" % self.instance)
-        # In this situation, the end_date of the final history is an exact match to the instance's end-date.
-        if self.instance.end_date == self.end_date:
-            raise LookupError("This is the final state of instance %s" % self.instance)
-        # In this situation, the end_date of the final history is "a little off" from the instance's end-date.
-        if self == self.instance.get_last_history():
-            raise LookupError("This is the final state of instance %s" % self.instance)
-        try:
-            return self.instance.instancestatushistory_set.get(start_date=self.end_date)
-        except ObjectDoesNotExist:
-            raise ValueError("There was no matching transaction for Instance:%s end-date:%s" % (self.instance, self.end_date))
-
-    @classmethod
-    def transaction(cls, status_name, instance, size,
-                    start_time=None, last_history=None):
-        #FIXME: There is *at least* one occurrence of an instance end_date !== history end_date
-        try:
-            with transaction.atomic():
-                if not last_history:
-                    # Required to prevent race conditions.
-                    last_history = instance.get_last_history()\
-                                           .select_for_update(nowait=True)
-                    if not last_history:
-                        raise ValueError(
-                            "A previous history is required "
-                            "to perform a transaction. Instance:%s" %
-                            (instance,))
-                    elif last_history.end_date:
-                        raise ValueError("Old history already has end date: %s"
-                                         % last_history)
-                last_history.end_date = start_time
-                last_history.save()
-                new_history = InstanceStatusHistory.create_history(
-                    status_name, instance, size, start_time)
-                logger.info(
-                    "Status Update - User:%s Instance:%s "
-                    "Old:%s New:%s Time:%s" %
-                    (instance.created_by,
-                     instance.provider_alias,
-                     last_history.status.name,
-                     new_history.status.name,
-                     new_history.start_date))
-                new_history.save()
-            return new_history
-        except DatabaseError:
-            logger.exception(
-                "instance_status_history: Lock is already acquired by"
-                "another transaction.")
-
-    @classmethod
-    def create_history(cls, status_name, instance, size,
-                       start_date=None, end_date=None):
-        """
-        Creates a new (Unsaved!) InstanceStatusHistory
-        """
-        status, _ = InstanceStatus.objects.get_or_create(name=status_name)
-        new_history = InstanceStatusHistory(
-            instance=instance, size=size, status=status)
-        if start_date:
-            new_history.start_date = start_date
-            logger.debug("Created new history object: %s " % (new_history))
-        if end_date and not new_history.end_date:
-            new_history.end_date = end_date
-            logger.debug("End-dated new history object: %s " % (new_history))
-        return new_history
->>>>>>> 5fa7a249
 
 
 def strfdelta(tdelta, fmt=None):
