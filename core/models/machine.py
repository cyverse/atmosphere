"""
  Machine models for atmosphere.
"""
import json
from hashlib import md5

from django.db import models
from django.utils import timezone
from threepio import logger

from atmosphere import settings
from core.models.abstract import BaseSource
from core.models.instance_source import InstanceSource
from core.models.application import Application
from core.models.application import create_application, get_application
from core.models.identity import Identity
from core.models.license import License
from core.models.provider import Provider
from core.models.tag import Tag, updateTags
from core.fields import VersionNumberField, VersionNumber

from core.metadata import _get_owner_identity


class ProviderMachine(BaseSource):
    """
    Machines are created by Providers, and multiple providers
    can implement a single machine (I.e. Ubuntu 12.04)
    However each provider will have a specific, unique identifier
    to represent that machine. (emi-12341234 vs ami-43214321)
    """
    esh = None
    application = models.ForeignKey(Application)
    version = models.CharField(max_length=128, default='1.0.0')
    licenses = models.ManyToManyField(License,
            blank=True)

    @property
    def identifier(self):
        return self.instance_source.identifier
<<<<<<< HEAD

=======
>>>>>>> 2bfeba0a
    @property
    def name(self):
        return self.application.name

    @classmethod
    def test_existence(cls, provider, identifier):
        """
        Fastest DB Query for existence testing
        """
        return ProviderMachine.objects.filter(instance_source__identifier=identifier, instance_source__provider=provider).count()

    def to_dict(self):
        machine = {
            "version": self.version,
            "provider": self.instance_source.provider.uuid
        }
        machine.update(super(ProviderMachine, self).to_dict())
        return machine

    def update_image(self, **image_updates):
        """
        The acceptable values for image_updates are specific to the image 
        and image_manager, but here are some common examples for an OpenStack
        cloud:
        * name="My New Name"
        * owner=<project_id//tenant_id>
        * min_ram=<RAM_in_MB>
        * min_disk=<Storage_in_GB>
        * is_public=True/False
        You can also REPLACE all values at once using the 'properties' kwarg
        * properties={'metadata_key':'metadata_value',...}
        (More Documentation on this inside the image_manager, chromogenic)
        """
        try:
            from service.driver import get_account_driver
            accounts = get_account_driver(self.provider)
            image = accounts.get_image(self.identifier)
            accounts.image_manager.update_image(image, **image_updates)
        except Exception as ex:
            logger.exception("Image Update Failed for %s on Provider %s"
                        % (self.identifier, self.instance_source.provider))
            #logger.exception("Image Update Failed for %s on Provider %s"
            #                 % (self.identifier, self.provider))

    def update_version(self, version):
        self.version = version
        self.save()
    
    def icon_url(self):
        return self.application.icon.url if self.application.icon else None

    def save(self, *args, **kwargs):
        #Update values on the application
        self.application.update(**kwargs)
        super(ProviderMachine, self).save(*args, **kwargs)

    def creator_name(self):
        if self.application:
            return self.application.created_by.username
        else:
            return "Unknown"

    def hash_alias(self):
        return md5(self.instance_source.identifier).hexdigest()

    def find_machine_owner(self):
        if self.provider.location == 'EUCALYPTUS':
            pass  # Parse the XML manifest
        return ""

    def esh_architecture(self):
        if self.esh and self.esh._image\
           and self.esh._image.extra:
            return self.esh._image.extra.get('architecture', "N/A")

    def esh_ownerid(self):
        if self.esh and self.esh._image\
           and self.esh._image.extra\
           and self.esh._image.extra.get('metadata'):
            return self.esh._image.extra['metadata'].get('application_owner', "admin")

    def esh_state(self):
        if self.esh and self.esh._image\
           and self.esh._image.extra:
            return self.esh._image.extra['state']

    def __unicode__(self):
        identifier = self.instance_source.identifier
        provider = self.instance_source.provider
        return "%s (Provider:%s - App:%s) " %\
            (identifier, provider, self.application)

    class Meta:
        db_table = "provider_machine"
        app_label = "core"


class ProviderMachineMembership(models.Model):
    """
    Members of a specific image and provider combination.
    Members can view & launch respective machines.
    If the can_share flag is set, then members also have ownership--they can give
    membership to other users.
    The unique_together field ensures just one of those states is true.
    """
    provider_machine = models.ForeignKey(ProviderMachine)
    group = models.ForeignKey('Group')
    can_share = models.BooleanField(default=False)

    def __unicode__(self):
        return "(ProviderMachine:%s - Member:%s) " %\
            (self.provider_machine.identifier, self.group.name)

    class Meta:
        db_table = 'provider_machine_membership'
        app_label = 'core'
        unique_together = ('provider_machine', 'group')


def build_cached_machines():
    #logger.debug("building cached machines")
    machine_dict = {}
    cms = ProviderMachine.objects.all()
    for cm in cms:
        machine_dict[(cm.provider.id, cm.identifier)] = cm
    ProviderMachine.cached_machines = machine_dict
    return machine_dict


"""
Useful utility methods for the Core Model..
"""


def get_cached_machine(provider_alias, provider_id):
    if not ProviderMachine.cached_machines:
        build_cached_machines()
    cached_mach = ProviderMachine.cached_machines.get(
        (int(provider_id), provider_alias))
    if not cached_mach:
        logger.warn("Cache does not have machine %s on provider %s"
                    % (provider_alias, provider_id))
    return cached_mach


def get_or_create_provider_machine(image_id, machine_name,
                                   provider_uuid, app=None):
    """
    Guaranteed Return of ProviderMachine.
    1. Load provider machine from DB
    2. If 'Miss':
       * Lookup application based on PM uuid
       If 'Miss':
         * Create application based on PM uuid
    3. Using application from 2. Create provider machine
    """
    provider_machine = get_provider_machine(image_id, provider_uuid)
    if provider_machine:
        return provider_machine
    if not app:
        app = get_application(provider_uuid, image_id, machine_name)

    #ASSERT: If no application here, this is a new image (Found on an instance)
    # that was created on a seperate server. We need to make a new one.
    if not app:
        app = create_application(provider_uuid, image_id, machine_name)
    return create_provider_machine(image_id, provider_uuid, app)

def _extract_tenant_name(identity):
    tenant_name = identity.get_credential('ex_tenant_name')
    if not tenant_name:
        tenant_name = identity.get_credential('ex_project_name')
    if not tenant_name:
        raise Exception("Cannot update application owner without knowing the"
                        " tenant ID of the new owner. Please update your"
                        " identity, or the credential key fields above"
                        " this line.")
    return tenant_name


def update_application_owner(application, identity):
    old_identity = application.created_by_identity
    tenant_name = _extract_tenant_name(identity)
    old_tenant_name = _extract_tenant_name(old_identity)
    #Prepare the application
    application.created_by_identity = identity
    application.created_by = identity.created_by
    application.save()
    #Update all the PMs
    all_pms = application.providermachine_set.all()
    print "Updating %s machines.." % len(all_pms)
    for provider_machine in all_pms:
        accounts = get_os_account_driver(provider_machine.provider)
        image_id = provider_machine.instance_source.identifier
        image = accounts.get_image(image_id)
        if not image:
            continue
        tenant_id = accounts.get_project(tenant_name).id
        write_app_to_metadata(provider_machine, owner=tenant_id)
        print "App data saved for %s" % image_id
        accounts.image_manager.share_image(image, tenant_name)
        print "Shared access to %s with %s" % (image_id, tenant_name)
        accounts.image_manager.unshare_image(image, old_tenant_name)
        print "Removed access to %s for %s" % (image_id, old_tenant_name)


def provider_machine_update_hook(new_machine, provider_uuid, identifier):
    """
    RULES:
    #1. READ operations ONLY!
    #2. FROM Cloud --> ProviderMachine ONLY!
    """
    from service.openstack import glance_update_machine
    provider = Provider.objects.get(uuid=provider_uuid)
    if provider.get_type_name().lower() == 'openstack':
        glance_update_machine(new_machine)
    else:
        logger.warn("machine data for %s is likely incomplete. Create a new hook for %s." % provider)


<<<<<<< HEAD
def create_provider_machine(identifier, provider_uuid, app,
                            created_by_identity=None, version="1.0"):
    # Attempt to match machine by provider alias
    # Admin identity used until the real owner can be identified.
    provider = Provider.objects.get(uuid=provider_uuid)
    if not created_by_identity:
        created_by_identity = provider.admin

=======
    logger.debug("Provider %s" % provider)
    logger.debug("App %s" % app)
    #TODO: Reminder to re-evaluate these lines when you get to Django 1.8
>>>>>>> 2bfeba0a
    source = InstanceSource.objects.create(
        identifier=identifier,
        created_by=created_by_identity.created_by,
        provider=provider,
        created_by_identity=created_by_identity,
    )
    provider_machine = ProviderMachine.objects.create(
        instance_source=source,
        application=app,
        version=version,
    )
    provider_machine_update_hook(provider_machine, provider_uuid, identifier)
    logger.info("New ProviderMachine created: %s" % provider_machine)
    add_to_cache(provider_machine)
    return provider_machine


def _username_lookup(provider_uuid, username):
    try:
        return Identity.objects.get(
            provider__uuid=provider_uuid,
            created_by__username=username)
    except Identity.DoesNotExist:
        return None


def update_provider_machine(provider_machine, new_created_by_identity=None, new_created_by=None, new_application=None, new_version=None):
    if new_created_by:
        provider_machine.created_by = new_created_by
    if new_created_by_identity:
        provider_machine.created_by_identity = new_created_by_identity
    if new_application:
        provider_machine.application = new_application
    if new_version:
        provider_machine.version = new_version
    provider_machine.save()
    provider_machine_write_hook(provider_machine)


def provider_machine_write_hook(provider_machine):
    """
    RULES:
    #1. WRITE operations ONLY!
    #2. FROM ProviderMachine --> Cloud ONLY!
    """
    from service.openstack import glance_write_machine
    provider = provider_machine.instance_source.provider
    if provider.get_type_name().lower() == 'openstack':
        glance_write_machine(provider_machine)
    else:
        logger.warn("Create a new write hook for %s to keep cloud objects up to date." % provider)



def add_to_cache(provider_machine):
    #if not ProviderMachine.cached_machines:
    #    logger.warn("ProviderMachine cache does not exist.. Building.")
    #    build_cached_machines()
    #ProviderMachine.cached_machines[(
    #    provider_machine.provider.id,
    #    provider_machine.identifier)] = provider_machine
    return provider_machine


def get_provider_machine(identifier, provider_uuid):
    try:
        source = InstanceSource.objects.get(
            provider__uuid=provider_uuid, identifier=identifier)
        return source.providermachine
    except InstanceSource.DoesNotExist:
        return None

def _load_machine(esh_machine, provider_uuid):
    name = esh_machine.name
    alias = esh_machine.alias
    app = get_application(provider_uuid, alias, name)
    if not app:
        logger.debug("Creating Application for Image %s" % (alias, ))
        app = create_application(provider_uuid, alias, name)
    #Using what we know about our (possibly new) application
    #and load (or possibly create) the provider machine
    provider_machine = get_or_create_provider_machine(
        alias, name, provider_uuid, app=app)
    return provider_machine

def convert_esh_machine(
        esh_driver, esh_machine,
        provider_uuid, user, identifier=None):
    """
    Takes as input an (rtwo) driver and machine, and a core provider id
    Returns as output a core ProviderMachine
    """
    if identifier and not esh_machine:
        return _convert_from_instance(esh_driver, provider_uuid, identifier)
    elif not esh_machine:
        return None

    provider_machine = _load_machine(esh_machine, provider_uuid)

    provider_machine.esh = esh_machine
    return provider_machine


def _check_project(core_application, user):
    """
    Select a/multiple projects the application belongs to.
    NOTE: User (NOT Identity!!) Specific
          Applications do NOT require auto-assigned, default project
    """
    core_projects = core_application.get_projects(user)
    return core_projects


def _convert_from_instance(esh_driver, provider_uuid, image_id):
    provider_machine = get_or_create_provider_machine(image_id, 'Imported Machine %s' % image_id,
            provider_uuid)
    return provider_machine

def compare_core_machines(mach_1, mach_2):
    """
    Comparison puts machines in LATEST start_date, then Lexographical ordering
    """
    if mach_1.application.featured and not mach_2.application.featured:
        return -1
    elif not mach_1.application.featured and mach_2.application.featured:
        return 1
    #Neither/Both images are featured.. Check start_date
    if mach_1.application.start_date > mach_2.application.start_date:
        return -1
    elif mach_1.application.start_date < mach_2.application.start_date:
        return 1
    else:
        return cmp(mach_1.instance_source.identifier, mach_2.instance_source.identifier)

def filter_core_machine(provider_machine):
    """
    Filter conditions:
    * Application does not have an end_date
    * end_date < now
    """
    now = timezone.now()
    #Ignore end dated providers
    if provider_machine.instance_source.end_date or\
       provider_machine.application.end_date:
        if provider_machine.instance_source.end_date:
            return not(provider_machine.instance_source.end_date < now)
        if provider_machine.application.end_date:
            return not(provider_machine.application.end_date < now)
    return True<|MERGE_RESOLUTION|>--- conflicted
+++ resolved
@@ -38,10 +38,7 @@
     @property
     def identifier(self):
         return self.instance_source.identifier
-<<<<<<< HEAD
-
-=======
->>>>>>> 2bfeba0a
+
     @property
     def name(self):
         return self.application.name
@@ -262,7 +259,6 @@
         logger.warn("machine data for %s is likely incomplete. Create a new hook for %s." % provider)
 
 
-<<<<<<< HEAD
 def create_provider_machine(identifier, provider_uuid, app,
                             created_by_identity=None, version="1.0"):
     # Attempt to match machine by provider alias
@@ -271,11 +267,9 @@
     if not created_by_identity:
         created_by_identity = provider.admin
 
-=======
     logger.debug("Provider %s" % provider)
     logger.debug("App %s" % app)
     #TODO: Reminder to re-evaluate these lines when you get to Django 1.8
->>>>>>> 2bfeba0a
     source = InstanceSource.objects.create(
         identifier=identifier,
         created_by=created_by_identity.created_by,
