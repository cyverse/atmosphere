"""
  Machine models for atmosphere.
"""
import json
from hashlib import md5

from django.db import models
from django.utils import timezone
from threepio import logger

from atmosphere import settings
from core.models.abstract import BaseSource
from core.models.instance_source import InstanceSource
from core.models.application import Application
from core.models.application import create_application, get_application
from core.models.identity import Identity
from core.models.license import License
from core.models.provider import Provider
from core.models.tag import Tag, updateTags
from core.fields import VersionNumberField, VersionNumber

from core.metadata import _get_owner_identity


class ProviderMachine(BaseSource):
    """
    Machines are created by Providers, and multiple providers
    can implement a single machine (I.e. Ubuntu 12.04)
    However each provider will have a specific, unique identifier
    to represent that machine. (emi-12341234 vs ami-43214321)
    """
    esh = None
    application = models.ForeignKey(Application)
    version = models.CharField(max_length=128, default='1.0.0')
    licenses = models.ManyToManyField(License,
            blank=True)
<<<<<<< HEAD
=======

    @property
    def identifier(self):
        return self.instance_source.identifier
>>>>>>> acf782bc

    @property
    def name(self):
        return self.application.name

    @classmethod
    def test_existence(cls, provider, identifier):
        """
        Fastest DB Query for existence testing
        """
        return ProviderMachine.objects.filter(instance_source__identifier=identifier, instance_source__provider=provider).count()

    def to_dict(self):
        machine = {
            "version": self.version,
            "provider": self.instance_source.provider.uuid
        }
        machine.update(super(ProviderMachine, self).to_dict())
        return machine

    def update_image(self, **image_updates):
        """
        The acceptable values for image_updates are specific to the image 
        and image_manager, but here are some common examples for an OpenStack
        cloud:
        * name="My New Name"
        * owner=<project_id//tenant_id>
        * min_ram=<RAM_in_MB>
        * min_disk=<Storage_in_GB>
        * is_public=True/False
        You can also REPLACE all values at once using the 'properties' kwarg
        * properties={'metadata_key':'metadata_value',...}
        (More Documentation on this inside the image_manager, chromogenic)
        """
        try:
            from service.driver import get_account_driver
            accounts = get_account_driver(self.provider)
            image = accounts.get_image(self.identifier)
            accounts.image_manager.update_image(image, **image_updates)
        except Exception as ex:
            logger.exception("Image Update Failed for %s on Provider %s"
                        % (self.identifier, self.instance_source.provider))
            #logger.exception("Image Update Failed for %s on Provider %s"
            #                 % (self.identifier, self.provider))

    def update_version(self, version):
        self.version = version
        self.save()
    
    def icon_url(self):
        return self.application.icon.url if self.application.icon else None

    def save(self, *args, **kwargs):
        #Update values on the application
        self.application.update(**kwargs)
        super(ProviderMachine, self).save(*args, **kwargs)

    def creator_name(self):
        if self.application:
            return self.application.created_by.username
        else:
            return "Unknown"

    def hash_alias(self):
        return md5(self.instance_source.identifier).hexdigest()

    def find_machine_owner(self):
        if self.provider.location == 'EUCALYPTUS':
            pass  # Parse the XML manifest
        return ""

    def esh_architecture(self):
        if self.esh and self.esh._image\
           and self.esh._image.extra:
            return self.esh._image.extra.get('architecture', "N/A")

    def esh_ownerid(self):
        if self.esh and self.esh._image\
           and self.esh._image.extra\
           and self.esh._image.extra.get('metadata'):
            return self.esh._image.extra['metadata'].get('application_owner', "admin")

    def esh_state(self):
        if self.esh and self.esh._image\
           and self.esh._image.extra:
            return self.esh._image.extra['state']

    def __unicode__(self):
        identifier = self.instance_source.identifier
        provider = self.instance_source.provider
        return "%s (Provider:%s - App:%s) " %\
            (identifier, provider, self.application)

    class Meta:
        db_table = "provider_machine"
        app_label = "core"


class ProviderMachineMembership(models.Model):
    """
    Members of a specific image and provider combination.
    Members can view & launch respective machines.
    If the can_share flag is set, then members also have ownership--they can give
    membership to other users.
    The unique_together field ensures just one of those states is true.
    """
    provider_machine = models.ForeignKey(ProviderMachine)
    group = models.ForeignKey('Group')
    can_share = models.BooleanField(default=False)

    def __unicode__(self):
        return "(ProviderMachine:%s - Member:%s) " %\
            (self.provider_machine.identifier, self.group.name)

    class Meta:
        db_table = 'provider_machine_membership'
        app_label = 'core'
        unique_together = ('provider_machine', 'group')


def build_cached_machines():
    #logger.debug("building cached machines")
    machine_dict = {}
    cms = ProviderMachine.objects.all()
    for cm in cms:
        machine_dict[(cm.provider.id, cm.identifier)] = cm
    ProviderMachine.cached_machines = machine_dict
    return machine_dict


"""
Useful utility methods for the Core Model..
"""


def get_cached_machine(provider_alias, provider_id):
    if not ProviderMachine.cached_machines:
        build_cached_machines()
    cached_mach = ProviderMachine.cached_machines.get(
        (int(provider_id), provider_alias))
    if not cached_mach:
        logger.warn("Cache does not have machine %s on provider %s"
                    % (provider_alias, provider_id))
    return cached_mach


def get_or_create_provider_machine(image_id, machine_name,
                                   provider_uuid, app=None):
    """
    Guaranteed Return of ProviderMachine.
    1. Load provider machine from DB
    2. If 'Miss':
       * Lookup application based on PM uuid
       If 'Miss':
         * Create application based on PM uuid
    3. Using application from 2. Create provider machine
    """
    provider_machine = get_provider_machine(image_id, provider_uuid)
    if provider_machine:
        return provider_machine
    if not app:
        app = get_application(provider_uuid, image_id, machine_name)

    #ASSERT: If no application here, this is a new image (Found on an instance)
    # that was created on a seperate server. We need to make a new one.
    if not app:
        app = create_application(provider_uuid, image_id, machine_name)
    return create_provider_machine(image_id, provider_uuid, app)

def _extract_tenant_name(identity):
    tenant_name = identity.get_credential('ex_tenant_name')
    if not tenant_name:
        tenant_name = identity.get_credential('ex_project_name')
    if not tenant_name:
        raise Exception("Cannot update application owner without knowing the"
                        " tenant ID of the new owner. Please update your"
                        " identity, or the credential key fields above"
                        " this line.")
    return tenant_name


def update_application_owner(application, identity):
    old_identity = application.created_by_identity
    tenant_name = _extract_tenant_name(identity)
    old_tenant_name = _extract_tenant_name(old_identity)
    #Prepare the application
    application.created_by_identity = identity
    application.created_by = identity.created_by
    application.save()
    #Update all the PMs
    all_pms = application.providermachine_set.all()
    print "Updating %s machines.." % len(all_pms)
    for provider_machine in all_pms:
        accounts = get_os_account_driver(provider_machine.provider)
        image_id = provider_machine.instance_source.identifier
        image = accounts.get_image(image_id)
        if not image:
            continue
        tenant_id = accounts.get_project(tenant_name).id
        write_app_to_metadata(provider_machine, owner=tenant_id)
        print "App data saved for %s" % image_id
        accounts.image_manager.share_image(image, tenant_name)
        print "Shared access to %s with %s" % (image_id, tenant_name)
        accounts.image_manager.unshare_image(image, old_tenant_name)
        print "Removed access to %s for %s" % (image_id, old_tenant_name)


def provider_machine_update_hook(new_machine, provider_uuid, identifier):
    """
    RULES:
    #1. READ operations ONLY!
    #2. FROM Cloud --> ProviderMachine ONLY!
    """
    from service.openstack import glance_update_machine
    provider = Provider.objects.get(uuid=provider_uuid)
    if provider.get_type_name().lower() == 'openstack':
        glance_update_machine(new_machine)
    else:
        logger.warn("machine data for %s is likely incomplete. Create a new hook for %s." % provider)


def create_provider_machine(identifier, provider_uuid, app,
                            created_by_identity=None, version="1.0"):
    # Attempt to match machine by provider alias
    # Admin identity used until the real owner can be identified.
    provider = Provider.objects.get(uuid=provider_uuid)
    if not created_by_identity:
        created_by_identity = provider.admin

    source = InstanceSource.objects.create(
        identifier=identifier,
        created_by=created_by_identity.created_by,
        provider=provider,
        created_by_identity=created_by_identity,
    )
    provider_machine = ProviderMachine.objects.create(
        instance_source=source,
        application=app,
        version=version,
    )
    provider_machine_update_hook(provider_machine, provider_uuid, identifier)
    logger.info("New ProviderMachine created: %s" % provider_machine)
    add_to_cache(provider_machine)
    return provider_machine


def _username_lookup(provider_uuid, username):
    try:
        return Identity.objects.get(
            provider__uuid=provider_uuid,
            created_by__username=username)
    except Identity.DoesNotExist:
        return None


def update_provider_machine(provider_machine, new_created_by_identity=None, new_created_by=None, new_application=None, new_version=None):
    if new_created_by:
        provider_machine.created_by = new_created_by
    if new_created_by_identity:
        provider_machine.created_by_identity = new_created_by_identity
    if new_application:
        provider_machine.application = new_application
    if new_version:
        provider_machine.version = new_version
    provider_machine.save()
    provider_machine_write_hook(provider_machine)


def provider_machine_write_hook(provider_machine):
    """
    RULES:
    #1. WRITE operations ONLY!
    #2. FROM ProviderMachine --> Cloud ONLY!
    """
    from service.openstack import glance_write_machine
    provider = provider_machine.instance_source.provider
    if provider.get_type_name().lower() == 'openstack':
        glance_write_machine(provider_machine)
    else:
        logger.warn("Create a new write hook for %s to keep cloud objects up to date." % provider)



def add_to_cache(provider_machine):
    #if not ProviderMachine.cached_machines:
    #    logger.warn("ProviderMachine cache does not exist.. Building.")
    #    build_cached_machines()
    #ProviderMachine.cached_machines[(
    #    provider_machine.provider.id,
    #    provider_machine.identifier)] = provider_machine
    return provider_machine


def get_provider_machine(identifier, provider_uuid):
    try:
        source = InstanceSource.objects.get(
            provider__uuid=provider_uuid, identifier=identifier)
        return source.providermachine
    except InstanceSource.DoesNotExist:
        return None

def _load_machine(esh_machine, provider_uuid):
    name = esh_machine.name
    alias = esh_machine.alias
    app = get_application(provider_uuid, alias, name)
    if not app:
        logger.debug("Creating Application for Image %s" % (alias, ))
        app = create_application(provider_uuid, alias, name)
    #Using what we know about our (possibly new) application
    #and load (or possibly create) the provider machine
    provider_machine = get_or_create_provider_machine(
        alias, name, provider_uuid, app=app)
    return provider_machine

def convert_esh_machine(
        esh_driver, esh_machine,
        provider_uuid, user, identifier=None):
    """
    Takes as input an (rtwo) driver and machine, and a core provider id
    Returns as output a core ProviderMachine
    """
    if identifier and not esh_machine:
        return _convert_from_instance(esh_driver, provider_uuid, identifier)
    elif not esh_machine:
        return None

    provider_machine = _load_machine(esh_machine, provider_uuid)

    provider_machine.esh = esh_machine
    return provider_machine


def _check_project(core_application, user):
    """
    Select a/multiple projects the application belongs to.
    NOTE: User (NOT Identity!!) Specific
          Applications do NOT require auto-assigned, default project
    """
    core_projects = core_application.get_projects(user)
    return core_projects


def _convert_from_instance(esh_driver, provider_uuid, image_id):
    provider_machine = get_or_create_provider_machine(image_id, 'Imported Machine %s' % image_id,
            provider_uuid)
    return provider_machine

def compare_core_machines(mach_1, mach_2):
    """
    Comparison puts machines in LATEST start_date, then Lexographical ordering
    """
    if mach_1.application.featured and not mach_2.application.featured:
        return -1
    elif not mach_1.application.featured and mach_2.application.featured:
        return 1
    #Neither/Both images are featured.. Check start_date
    if mach_1.application.start_date > mach_2.application.start_date:
        return -1
    elif mach_1.application.start_date < mach_2.application.start_date:
        return 1
    else:
        return cmp(mach_1.instance_source.identifier, mach_2.instance_source.identifier)

def filter_core_machine(provider_machine):
    """
    Filter conditions:
    * Application does not have an end_date
    * end_date < now
    """
    now = timezone.now()
    #Ignore end dated providers
    if provider_machine.instance_source.end_date or\
       provider_machine.application.end_date:
        if provider_machine.instance_source.end_date:
            return not(provider_machine.instance_source.end_date < now)
        if provider_machine.application.end_date:
            return not(provider_machine.application.end_date < now)
    return True<|MERGE_RESOLUTION|>--- conflicted
+++ resolved
@@ -34,13 +34,10 @@
     version = models.CharField(max_length=128, default='1.0.0')
     licenses = models.ManyToManyField(License,
             blank=True)
-<<<<<<< HEAD
-=======
 
     @property
     def identifier(self):
         return self.instance_source.identifier
->>>>>>> acf782bc
 
     @property
     def name(self):
