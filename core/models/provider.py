--- conflicted
+++ resolved
@@ -97,15 +97,6 @@
     start_date = models.DateTimeField(auto_now_add=True)
     end_date = models.DateTimeField(blank=True, null=True)
 
-<<<<<<< HEAD
-    def is_active(self):
-        if not self.active:
-            return False
-        if self.end_date:
-            now = timezone.now()
-            return not(self.end_date < now)
-        return True
-=======
     @classmethod
     def get_active(cls, provider_id):
         """
@@ -116,7 +107,6 @@
             Q(end_date=None) | Q(end_date__gt=timezone.now()),
             id=provider_id,
             active=True)
->>>>>>> 94b0bee2
 
     def share(self, core_group):
         """
