"""
Service Provider model for atmosphere.
"""

from django.db import models
from django.db.models import Q
from django.db.models.signals import post_save
from django.utils import timezone
from django.core.exceptions import ValidationError
from django.contrib.postgres.fields import JSONField

from rtwo.models.provider import EucaProvider, OSProvider
<<<<<<< HEAD
from core.validators import validate_timezone
=======

>>>>>>> f03004d2
import uuid
from uuid import uuid4
from threepio import logger

class PlatformType(models.Model):

    """
    Keep track of Virtualization Platform via type
    """

    name = models.CharField(max_length=256)
    start_date = models.DateTimeField(default=timezone.now)
    end_date = models.DateTimeField(null=True, blank=True)

    def json(self):
        return {
            'name': self.name
        }

    class Meta:
        db_table = 'platform_type'
        app_label = 'core'

    def __unicode__(self):
        return self.name


class ProviderType(models.Model):

    """
    Keep track of Provider via type
    """
    name = models.CharField(max_length=256)
    start_date = models.DateTimeField(default=timezone.now)
    end_date = models.DateTimeField(null=True, blank=True)

    def json(self):
        return {
            'name': self.name
        }

    class Meta:
        db_table = 'provider_type'
        app_label = 'core'

    def __unicode__(self):
        return self.name


class Provider(models.Model):

    """
    Detailed information about a provider
    Providers have a specific location
    (Human readable to describe where/what cloud it is)
    Active providers are "Online",
    Inactive providers are shown as "Offline" in the UI and API requests.
    Start date and end date are recorded for logging purposes
    """
    # CONSTANTS
    ALLOWED_STATES = [
        "Suspend",
        "Stop",
        "Terminate",
        "Shelve", "Shelve Offload"]

    # Fields
    uuid = models.UUIDField(default=uuid4, unique=True, editable=False)
    location = models.CharField(max_length=256)
    description = models.TextField(blank=True)
    type = models.ForeignKey(ProviderType)
    virtualization = models.ForeignKey(PlatformType)
    active = models.BooleanField(default=True)
    # NOTE: we are overloading this variable to stand in for 'allow_imaging'
    public = models.BooleanField(default=False)
    auto_imaging = models.BooleanField(default=False)
    timezone = models.CharField(
        max_length=128,
        validators=[validate_timezone],
        default='America/Phoenix')
    over_allocation_action = models.ForeignKey(
        "InstanceAction", blank=True, null=True)
    cloud_config = JSONField(blank=True, null=True)  # Structure will be tightened up in the future
    start_date = models.DateTimeField(auto_now_add=True)
    end_date = models.DateTimeField(blank=True, null=True)

    def clean(self):
        """
        Don't allow 'non-terminal' InstanceAction
        to be set as over_allocation_action
        """
        if self.over_allocation_action.name not in Provider.ALLOWED_STATES:
            raise ValidationError(
                "Instance action %s is not in ALLOWED_STATES for "
                "Over allocation action. ALLOWED_STATES=%s" %
                (self.over_allocation_action.name, Provider.ALLOWED_STATES))

    @classmethod
    def get_active(cls, provider_uuid=None, type_name=None):
        """
        Get the provider if it's active, otherwise raise
        Provider.DoesNotExist.
        """
        active_providers = cls.objects.filter(
            Q(end_date=None) | Q(end_date__gt=timezone.now()),
            active=True)
        if type_name:
            active_providers = active_providers.filter(
                type__name__iexact=type_name)
        if provider_uuid:
            # no longer a list
            active_providers = active_providers.get(uuid=provider_uuid)
        return active_providers

    def get_esh_credentials(self, esh_provider):
        cred_map = self.get_credentials()
        if isinstance(esh_provider, OSProvider):
            cred_map['ex_force_auth_url'] = cred_map.pop('auth_url')
        if cred_map.get('ex_force_auth_version','2.0_password') == '2.0_password'\
                and '/v2.0/tokens' not in cred_map['ex_force_auth_url']:
            cred_map['ex_force_auth_url'] += '/v2.0/tokens'

        elif isinstance(esh_provider, EucaProvider):
            ec2_url = cred_map.pop('ec2_url')
            url_map = EucaProvider.parse_url(ec2_url)
            cred_map.update(url_map)
        return cred_map

    def get_total_hours(self, identity):
        if identity.provider != self:
            raise Exception("Provider Mismatch - %s != %s"
                % (self, identity.provider))
        return self.get_total_hours()

    def get_platform_name(self):
        return self.virtualization.name

    def get_type_name(self):
        return self.type.name

    def is_active(self):
        if not self.active:
            return False
        if self.end_date:
            now = timezone.now()
            return not(self.end_date < now)
        return True

    def get_location(self):
        return self.location

    def get_credential(self, key):
        cred = self.providercredential_set.filter(key=key)
        return cred[0].value if cred else None

    def get_credentials(self):
        cred_map = {}
        for cred in self.providercredential_set.all():
            cred_map[cred.key] = cred.value
        return cred_map

    def get_routers(self):
        """
        Using the two kwargs:
        'router_name' and 'public_routers'
        return a list of routers:
        ['router1']
        ['router1','router2,'...]
        """
        public_routers = self.get_credential('public_routers')
        router_name = self.get_credential('router_name')
        if public_routers:
            return public_routers.split(',')
        else:
            return [router_name]

    def select_router(self, router_distribution=None):
        """
        Select and return the router_name with the smallest number of users

        param: router_distribution (Optional) - This dictionary will be used
        in place of `self.get_router_distribution()` allowing you to speed up
        -OR- redistribute all routers evently as part of a batch process.
        (See scripts/admin_redistribute_routers.py)
        """
        if not router_distribution:
            router_distribution = self.get_router_distribution()
        minimum = -1
        minimum_key = None
        for key, count in router_distribution.items():
            if minimum == -1:
                minimum = count
                minimum_key = key
            elif count < minimum:
                minimum = count
                minimum_key = key
        return minimum_key

    def get_router_distribution(self, router_count_map={}):
        """
        Determine the distibution of routers based on:
        * The router names that are stored on the provider
        * The router names that are stored directly on an identity (for this provider)

        """
        router_list = self.get_routers()
        if not router_count_map:
            router_count_map = {rtr: 0 for rtr in router_list}
        query = Q(credential__key='router_name')
        includes_router = self.identity_set.filter(query)
        for entry in includes_router.values_list('credential__value', flat=True):
            if entry in router_count_map:
                router_count_map[entry] = router_count_map[entry] + 1
            else:
                router_count_map[entry] = 1

        for key in router_count_map.keys():
            if key not in router_list:
                logger.info("Skipping unknown router: %s" % key)
                del router_count_map[key]

        logger.info( "Current distribution of routers:")
        for entry, count in router_count_map.items():
            logger.info("%s: %s" % (entry, count))

        return router_count_map

    def missing_routers(self):
        query = Q(credential__key='router_name')
        needs_router = self.identity_set.filter(~query)
        return needs_router

    def list_users(self):
        """
        Get a list of users from the list of identities found in a provider.
        """
        from core.models.user import AtmosphereUser
        users_on_provider = self.identity_set.values_list(
            'created_by__username',
            flat=True)
        return AtmosphereUser.objects.filter(username__in=users_on_provider)

    def list_admin_names(self):
        return self.accountprovider_set.values_list(
            'identity__created_by__username',
            flat=True)

    @property
    def admin(self):
        all_admins = self.list_admins()
        if all_admins.count():
            return all_admins[0]
        return None

    def list_admins(self):
        from core.models.identity import Identity
        identity_ids = self.accountprovider_set.values_list(
            'identity',
            flat=True)
        return Identity.objects.filter(id__in=identity_ids)

    def get_admin_identity(self):
        provider_admins = self.list_admins()
        if provider_admins:
            return provider_admins[0]
        return None

    def __unicode__(self):
        return "%s:%s" % (self.id, self.location)

    class Meta:
        db_table = 'provider'
        app_label = 'core'


class ProviderConfiguration(models.Model):
    """
    Database-controlled configuration of the provider
    Values changed here will affect how the API processes
    certain requests.
    """
    provider = models.OneToOneField(Provider, primary_key=True, related_name="configuration")
    #TODO: These variables could be migrated from Provider:
    # allow_imaging = models.BooleanField(default=False) # NEW! rather than abusing 'public'
    # auto_imaging = models.BooleanField(default=False)
    # over_allocation_action = models.ForeignKey(
    #     "InstanceAction", blank=True, null=True)

    def __unicode__(self):
        return "Configuration for Provider:%s" % (self.provider)

    class Meta:
        db_table = 'provider_configuration'
        app_label = 'core'


class ProviderInstanceAction(models.Model):
    provider = models.ForeignKey(Provider, related_name='provider_actions')
    instance_action = models.ForeignKey("InstanceAction", related_name='provider_actions')
    #FIXME: enabled could *always* be 'true' when present, and 'false' when not present..
    enabled = models.BooleanField(default=True)

    def __unicode__(self):
        return "Provider:%s Action:%s Enabled:%s" % \
            (self.provider, self.instance_action, self.enabled)

    class Meta:
        db_table = 'provider_instance_action'
        app_label = 'core'
        unique_together = (("provider", "instance_action"),)


class ProviderDNSServerIP(models.Model):

    """
    Used to describe all available
    DNS servers (by IP, sorted by order, then id) for a given provider
    """
    provider = models.ForeignKey(Provider, related_name="dns_server_ips")
    ip_address = models.GenericIPAddressField(null=True, unpack_ipv4=True)
    order = models.IntegerField()

    def __unicode__(self):
        return "#%s Provider:%s ip_address:%s" % \
            (self.order, self.provider, self.ip_address)

    class Meta:
        db_table = 'provider_dns_server_ip'
        app_label = 'core'
        unique_together = (("provider", "ip_address"),
                           ("provider", "order"))


class AccountProvider(models.Model):

    """
    This model is reserved exclusively for accounts that can see everything on
    a given provider.
    This class only applies to Private clouds!
    """
    provider = models.ForeignKey(Provider)
    identity = models.ForeignKey('Identity')

    @classmethod
    def make_superuser(cls, core_group, quota=None):
        from core.models import Quota
        if not quota:
            quota = Quota.max_quota()
        account_providers = AccountProvider.objects.distinct('provider')
        for acct in account_providers:
            acct.share_with(core_group)

    def share_with(self, core_group, quota=None):
        prov_member = self.provider.share(core_group)
        id_member = self.identity.share(core_group, quota=quota)
        return (prov_member, id_member)

    def __unicode__(self):
        return "Account Admin %s for %s" % (self.identity, self.provider)

    class Meta:
        db_table = 'provider_admin'
        app_label = 'core'


# Save Hooks Here:


def get_or_create_provider_configuration(sender, provider_instance=None, created=False, **kwargs):
    if not provider_instance:
        return
    prof = ProviderConfiguration.objects.get_or_create(provider=provider_instance)
    if prof[1] is True:
        logger.debug("Creating Provider Configuration for %s" % provider_instance)

# Instantiate the hooks:
post_save.connect(get_or_create_provider_configuration, sender=Provider)<|MERGE_RESOLUTION|>--- conflicted
+++ resolved
@@ -10,12 +10,8 @@
 from django.contrib.postgres.fields import JSONField
 
 from rtwo.models.provider import EucaProvider, OSProvider
-<<<<<<< HEAD
 from core.validators import validate_timezone
-=======
-
->>>>>>> f03004d2
-import uuid
+
 from uuid import uuid4
 from threepio import logger
 
