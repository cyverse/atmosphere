"""
requests  - tracks requests
"""
from core.models.abstract import BaseRequest


<<<<<<< HEAD
from core.models import AtmosphereUser as User, IdentityMembership


def get_status_type(status="pending"):
    """
    Fetches a StatusType by the given name

    Creates a new StatusType if a name does not exist
    for the give `status`.
    """
    (status_type, _) = StatusType.objects.get_or_create(name=status)
    return status_type


class StatusType(models.Model):
    """
    States that a Request can transition through
    """
    name = models.CharField(max_length=32)
    description = models.CharField(max_length=256, default="", blank=True)
    start_date = models.DateTimeField(default=timezone.now)
    end_date = models.DateTimeField(null=True, blank=True)

    class Meta:
        db_table = 'status_type'
        app_label = 'core'

    @classmethod
    def default(cls):
        return StatusType(name="pending")


class BaseRequestMixin(models.Model):
    """
    Base model which represents a request object
    """
    uuid = models.CharField(max_length=36, default=uuid4)
    request = models.TextField()
    description = models.CharField(max_length=1024, default="", blank=True)
    status = models.ForeignKey(StatusType)

    # Associated creator and identity
    created_by = models.ForeignKey(User)
    membership = models.ForeignKey(IdentityMembership)

    admin_message = models.CharField(max_length=1024, default="", blank=True)

    # Request Timeline
    start_date = models.DateTimeField(default=timezone.now)
    end_date = models.DateTimeField(null=True, blank=True)

    class Meta:
        abstract = True

    @classmethod
    def is_active(cls, provider, user):
        """
        Returns whether or not the resource request is currently active for the
        given user and provider
        """
        status = StatusType.default()
        return cls.objects.filter(
            user=user, provider=provider, status=status).count() > 0


class AllocationRequest(BaseRequestMixin):
=======
class AllocationRequest(BaseRequest):
>>>>>>> c98de46b
    """
    Tracks requests made by users to change their current Allocation
    """
    class Meta:
        db_table = "allocation_request"
        app_label = "core"


class QuotaRequest(BaseRequest):
    """
    Tracks requests made by users to change their current Quota
    """
    class Meta:
        db_table = "quota_request"
        app_label = "core"<|MERGE_RESOLUTION|>--- conflicted
+++ resolved
@@ -4,76 +4,7 @@
 from core.models.abstract import BaseRequest
 
 
-<<<<<<< HEAD
-from core.models import AtmosphereUser as User, IdentityMembership
-
-
-def get_status_type(status="pending"):
-    """
-    Fetches a StatusType by the given name
-
-    Creates a new StatusType if a name does not exist
-    for the give `status`.
-    """
-    (status_type, _) = StatusType.objects.get_or_create(name=status)
-    return status_type
-
-
-class StatusType(models.Model):
-    """
-    States that a Request can transition through
-    """
-    name = models.CharField(max_length=32)
-    description = models.CharField(max_length=256, default="", blank=True)
-    start_date = models.DateTimeField(default=timezone.now)
-    end_date = models.DateTimeField(null=True, blank=True)
-
-    class Meta:
-        db_table = 'status_type'
-        app_label = 'core'
-
-    @classmethod
-    def default(cls):
-        return StatusType(name="pending")
-
-
-class BaseRequestMixin(models.Model):
-    """
-    Base model which represents a request object
-    """
-    uuid = models.CharField(max_length=36, default=uuid4)
-    request = models.TextField()
-    description = models.CharField(max_length=1024, default="", blank=True)
-    status = models.ForeignKey(StatusType)
-
-    # Associated creator and identity
-    created_by = models.ForeignKey(User)
-    membership = models.ForeignKey(IdentityMembership)
-
-    admin_message = models.CharField(max_length=1024, default="", blank=True)
-
-    # Request Timeline
-    start_date = models.DateTimeField(default=timezone.now)
-    end_date = models.DateTimeField(null=True, blank=True)
-
-    class Meta:
-        abstract = True
-
-    @classmethod
-    def is_active(cls, provider, user):
-        """
-        Returns whether or not the resource request is currently active for the
-        given user and provider
-        """
-        status = StatusType.default()
-        return cls.objects.filter(
-            user=user, provider=provider, status=status).count() > 0
-
-
-class AllocationRequest(BaseRequestMixin):
-=======
 class AllocationRequest(BaseRequest):
->>>>>>> c98de46b
     """
     Tracks requests made by users to change their current Allocation
     """
