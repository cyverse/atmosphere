--- conflicted
+++ resolved
@@ -292,12 +292,6 @@
         return application
     return _get_app_by_uuid(provider_uuid, identifier, app_uuid)
 
-<<<<<<< HEAD
-def _get_app_by_uuid(provider_uuid, identifier, app_uuid):
-    """
-    Last-ditch placement effort. Hash the identifier and use that as the lookup
-    """
-=======
 def _generate_app_uuid(identifier):
     app_uuid = uuid5(
             settings.ATMOSPHERE_NAMESPACE_UUID,
@@ -305,7 +299,9 @@
     return str(app_uuid)
 
 def _get_app_by_uuid(identifier, app_uuid):
->>>>>>> 4ed9b2e0
+    """
+    Last-ditch placement effort. Hash the identifier and use that as the lookup
+    """
     if not app_uuid:
         app_uuid = _generate_app_uuid(identifier)
     app_uuid = str(app_uuid)
@@ -362,19 +358,15 @@
         created_by_identity = _get_admin_owner(provider_uuid)
     if not tags:
         tags = []
-<<<<<<< HEAD
-
-    new_app = Application.objects.create(name=name,
-=======
     if new_app:
         new_app.name = name
         new_app.description = description
         new_app.created_by = owner.created_by
         new_app.created_by_identity = owner
+        new_app.private = private
         new_app.save()
     else:
         new_app = Application.objects.create(name=name,
->>>>>>> 4ed9b2e0
                                          description=description,
                                          created_by=created_by_identity.created_by,
                                          created_by_identity=created_by_identity,
