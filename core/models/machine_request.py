--- conflicted
+++ resolved
@@ -76,11 +76,7 @@
     def get_access_list(self):
         if '[' not in self.access_list:
             #Format = "test1, test2, test3"
-<<<<<<< HEAD
             json_loads_list = str(self.access_list.split(", "))
-=======
-            json_loads_list = str(access_list.split(", "))
->>>>>>> d16c2ff2
             #New Format = "[u'test1', u'test2', u'test3']"
         else:
             #Format = "[u'test1', u'test2', u'test3']"
