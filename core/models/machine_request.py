"""
  Machine models for atmosphere.
"""
import json
import re
import os

from django.db import models
from django.db.models import Q, Model
from django.core.exceptions import ValidationError
from django.utils import timezone
from core.models.user import AtmosphereUser as User

from core.models.application import create_application, ApplicationThreshold
from core.models.license import License
from core.models.boot_script import BootScript
from core.models.machine import ProviderMachine
from core.models.node import NodeController
from core.models.provider import Provider
from core.models.identity import Identity
from core.models.application_version import ApplicationVersion

from atmosphere.settings import secrets
from threepio import logger
from core.models.abstract import BaseRequest
from core.exceptions import RequestLimitExceeded
from functools import reduce

UNRESOLVED_STATES = ["pending", "processing", "validated", "failed"]

class MachineRequest(BaseRequest):

    """
    Storage container for the MachineRequestThread to start/restart the Queue
    Provides a Parent-Child relationship between the new image and ancestor(s)
    """


    # The instance to image.
    instance = models.ForeignKey("Instance")

    old_status = models.CharField(max_length=256)

    # Machine imaging Metadata
    parent_machine = models.ForeignKey(ProviderMachine,
                                       related_name="ancestor_machine")

    # Data for the new machine, version and app...
    # Application specific:
    new_application_name = models.CharField(
        max_length=256,
        null=True,
        blank=True)
    new_application_description = models.TextField(
        default='',
        blank=True,
        null=True)
    new_application_visibility = models.CharField(
        max_length=256,
        blank=True,
        null=True)  # Choices:Public, Private, Select
    access_list = models.TextField(
        default='',
        blank=True,
        null=True)  # DEPRECATED in API v2
    # SPECIFIC to 'forked=False'

    # Specific to ApplicationVersion && ProviderMachine
    iplant_sys_files = models.TextField(default='', blank=True, null=True)
    installed_software = models.TextField(default='', blank=True, null=True)
    exclude_files = models.TextField(default='', blank=True, null=True)
    new_version_name = models.CharField(max_length=256, blank=True, null=True)
    new_version_change_log = models.TextField(
        default='',
        blank=True,
        null=True)
    new_version_tags = models.TextField(
        default='', blank=True, null=True)  # Re-rename to new_application_tags
    new_version_memory_min = models.IntegerField(default=0)
    new_version_storage_min = models.IntegerField(default=0)
    new_version_allow_imaging = models.BooleanField(default=True)
    new_version_forked = models.BooleanField(default=True)
    new_version_licenses = models.ManyToManyField(License, blank=True)
    new_version_scripts = models.ManyToManyField(BootScript, blank=True)
<<<<<<< HEAD
    new_version_membership = models.ManyToManyField("Group", blank=True, null=True)
=======
    new_version_membership = models.ManyToManyField("Group")
>>>>>>> 363cfb46

    new_machine_provider = models.ForeignKey(Provider)
    new_machine_owner = models.ForeignKey(User, related_name="new_image_owner")
    
    # Date time stamps
    #start_date = models.DateTimeField(default=timezone.now)
    #end_date = models.DateTimeField(null=True, blank=True)

    # Filled in when completed.
    # NOTE: ProviderMachine and 'new_machine' might be phased out
    # along with 'new_machine_provider' as Versions become replicated
    # across different clouds.
    # However, it might be good to have the "Original machine"..
    # similar to the 'created_by/created_by_identity' dilemma
    new_machine = models.ForeignKey(ProviderMachine,
                                    null=True, blank=True)
    new_application_version = models.ForeignKey(ApplicationVersion,
                                                null=True, blank=True)
    def save(self, *args, **kwargs):
        if not self.pk and self.is_active(self.instance):
            raise RequestLimitExceeded(
                    "The number of open requests for "
                    "instance %s has been exceeded."
                    % self.instance.provider_alias)
        Model.save(self, *args, **kwargs)

    @classmethod
    def is_active(cls, instance):
        """
        """
        return cls.objects.filter(instance=instance,
                status__name__in=UNRESOLVED_STATES).count() > 0

    def clean(self):
        """
        Clean up machine requests before saving initial objects to allow
        users the chance to correct their mistakes.
        """
        # 'Created application' specific logic that should fail:
        if self.new_version_forked:
            pass
        # 'Updated Version' specific logic that should fail:
        else:
            if self.new_application_name:
                raise ValidationError(
                    "Application name cannot be set unless a new application "
                    "is being created. Remove the Application name to update "
                    "-OR- fork the existing application")

        # General Validation && AutoCompletion
        if self.access_list:
            self.new_version_membership = _match_membership_to_access(
                self.access_list,
                self.new_version_membership)

        # Automatically set 'end date' when completed
        #TODO: verify this should be 'old_status' or change it to a StatusType
        if self.old_status == 'completed' and not self.end_date:
            self.end_date = timezone.now()

    def new_version_threshold(self):
        return {'memory': self.new_version_memory_min,
                'disk': self.new_version_storage_min}

    def get_request_status(self):
        return self.status.name

    def get_app(self):
        if self.new_machine:
            return self.new_machine.application
        # Return the parent application if the new machine has not been
        # created.
        return self.parent_machine.application

    def update_threshold(self):
        application = self.get_app()
        existing_threshold = ApplicationThreshold.objects.filter(
            application=application)

        if existing_threshold:
            threshold = existing_threshold[0]
        else:
            threshold = ApplicationThreshold(application=application)

        threshold.memory_min = self.new_version_memory_min
        threshold.storage_min = self.new_version_storage_min
        threshold.save()
        return threshold

    def has_threshold(self):
        return self.new_version_memory_min > 0\
            or self.new_version_storage_min > 0

    def _get_meta_name(self):
        """
        admin_<username>_<name_under_scored>_<mmddyyyy_hhmmss>
        """
        meta_name = '%s_%s_%s_%s' %\
            ('admin', self.new_machine_owner.username,
             self.new_application_name.replace(' ', '_').replace('/', '-'),
             self.start_date.strftime('%m%d%Y_%H%M%S'))
        return meta_name

    def fix_metadata(self, im):
        if not self.new_machine:
            raise Exception(
                "New machine missing from machine request. Cannot Fix.")
        (orig_managerCls, orig_creds,
         dest_managerCls, dest_creds) = self.prepare_manager()
        im = dest_managerCls(**dest_creds)
        old_mach_id = self.instance.source.identifier
        new_mach_id = self.new_machine.identifier
        old_mach = im.get_image(old_mach_id)
        if not old_mach:
            raise Exception("Could not find old machine.. Cannot Fix.")
        new_mach = im.get_image(new_mach_id)
        if not old_mach:
            raise Exception("Could not find new machine.. Cannot Fix.")
        properties = new_mach.properties
        previous_kernel = old_mach.properties.get('kernel_id')
        previous_ramdisk = old_mach.properties.get('ramdisk_id')
        if not previous_kernel or previous_ramdisk:
            raise Exception(
                "Kernel/Ramdisk information MISSING "
                "from previous machine. "
                "Fix NOT required")
        properties.update(
            {'kernel_id': previous_kernel, 'ramdisk_id': previous_ramdisk})
        im.update_image(new_mach, properties=properties)

    def old_provider(self):
        return self.instance.source.provider

    def new_machine_id(self):
        if self.new_machine:
            return self.new_machine.identifier
        else:
            return None

    def instance_alias(self):
        return self.instance.provider_alias

    def is_public(self):
        return "public" in self.new_application_visibility.lower()

    def get_access_list(self):
        if '[' not in self.access_list:
            json_loads_list = str(self.access_list.split(", "))
            # New Format = "[u'test1', u'test2', u'test3']"
        else:
            json_loads_list = self.access_list
        json_loads_list = json_loads_list.replace("'", '"').replace('u"', '"')
        user_list = json.loads(json_loads_list)
        return user_list

    def parse_access_list(self):
        user_list = re.split(', | |\n', self.access_list)
        return user_list

    def get_exclude_files(self):
        exclude = re.split(", | |\n", self.exclude_files)
        return exclude

    def old_admin_identity(self):
        old_provider = self.parent_machine.provider
        old_admin = old_provider.get_admin_identity()
        return old_admin

    def new_admin_identity(self):
        new_provider = self.new_machine_provider
        new_admin = new_provider.get_admin_identity()
        return new_admin

    def active_provider(self):
        active_provider = self.new_machine_provider
        if not active_provider:
            active_provider = self.parent_machine.provider
        return active_provider

    def get_credentials(self):
        old_provider = self.parent_machine.provider
        old_creds = old_provider.get_credentials()
        old_admin = old_provider.get_admin_identity().get_credentials()
        old_creds.update(old_admin)

        new_provider = self.new_machine_provider
        if old_provider.id == new_provider.id:
            new_creds = old_creds.copy()
        else:
            new_creds = new_provider.get_credentials()
            new_admin = new_provider.get_admin_identity().get_credentials()
            new_creds.update(new_admin)
        return (old_creds, new_creds)

    def prepare_manager(self):
        """
        Prepares, but does not initialize, manager(s)
        This allows the manager and required credentials to be passed to celery
        without causing serialization errors
        """
        from chromogenic.drivers.openstack import \
            ImageManager as OSImageManager
        from chromogenic.drivers.eucalyptus import \
            ImageManager as EucaImageManager

        orig_provider = self.parent_machine.provider
        dest_provider = self.new_machine_provider
        orig_type = orig_provider.get_type_name().lower()
        dest_type = dest_provider.get_type_name().lower()

        origCls = destCls = None
        if orig_type == 'eucalyptus':
            origCls = EucaImageManager
        elif orig_type == 'openstack':
            origCls = OSImageManager

        if dest_type == orig_type:
            destCls = origCls
        elif dest_type == 'eucalyptus':
            destCls = EucaImageManager
        elif dest_type == 'openstack':
            destCls = OSImageManager

        orig_creds, dest_creds = self.get_credentials()
        orig_creds = origCls._build_image_creds(orig_creds)
        dest_creds = destCls._build_image_creds(dest_creds)

        return (origCls, orig_creds, destCls, dest_creds)

    def _extract_file_location(self, download_dir):
        id_owner = self.instance.created_by_identity
        tenant_cred = id_owner.credential_set.filter(
            key='ex_tenant_name')
        if not tenant_cred:
            tenant_cred = id_owner.credential_set.filter(
                key='ex_project_name')
        if not tenant_cred:
            raise Exception("You should not be here! Update the key "
                            "used for openstack tenant names!")
        tenant_cred = tenant_cred[0]
        download_location = os.path.join(
            download_dir, tenant_cred.value)
        download_location = os.path.join(
            download_location, '%s.qcow2' % self.new_application_name)
        return download_location

    def get_imaging_args(self):
        """
        Prepares the entire machine request for serialization to celery

        """
        from chromogenic.drivers.openstack import \
            ImageManager as OSImageManager
        from chromogenic.drivers.eucalyptus import \
            ImageManager as EucaImageManager

        (orig_managerCls, orig_creds,
         dest_managerCls, dest_creds) = self.prepare_manager()

        download_dir = secrets.LOCAL_STORAGE

        imaging_args = {
            "instance_id": self.instance.provider_alias,
            "image_name": self.new_application_name,
            "timestamp": self.start_date,
            "download_dir": download_dir}
        if issubclass(orig_managerCls, OSImageManager):
            download_location = self._extract_file_location(download_dir)
            imaging_args['download_location'] = download_location
        elif issubclass(orig_managerCls, EucaImageManager):
            euca_args = self._prepare_euca_args()
            imaging_args.update(euca_args)

        orig_provider = self.parent_machine.provider
        dest_provider = self.new_machine_provider
        orig_platform = orig_provider.get_platform_name().lower()
        dest_platform = dest_provider.get_platform_name().lower()

        if orig_platform != dest_platform:
            if orig_platform == 'kvm' and dest_platform == 'xen':
                imaging_args['kvm_to_xen'] = True
            elif orig_platform == 'xen' and dest_platform == 'kvm':
                imaging_args['xen_to_kvm'] = True
        return imaging_args

    def _prepare_euca_args(self):
        meta_name = self._get_meta_name()
        public_image = self.is_public()
        # Splits the string by ", " OR " " OR "\n" to create the list
        private_users = self.parse_access_list()
        exclude = self.get_exclude_files()
        # Create image on image manager
        (orig_managerCls, orig_creds,
         dest_managerCls, dest_creds) = self.prepare_manager()
        node_scp_info = self.get_euca_node_info(orig_managerCls, orig_creds)
        return {
            "public": public_image,
            "private_user_list": private_users,
            "exclude": exclude,
            "meta_name": meta_name,
            "node_scp_info": node_scp_info,
        }

    def get_euca_node_info(self, euca_managerCls, euca_creds):
        node_dict = {
            'hostname': '',
            'port': '',
            'private_key': ''
        }
        instance_id = self.instance.provider_alias
        # Prepare and use the manager
        euca_manager = euca_managerCls(**euca_creds)
        node_ip = euca_manager.get_instance_node(instance_id)

        # Find the matching node
        try:
            core_node = NodeController.objects.get(alias=node_ip)
            node_dict['hostname'] = core_node.hostname
            node_dict['port'] = core_node.port
            node_dict['private_key'] = core_node.private_ssh_key
        except NodeController.DoesNotExist:
            logger.error("Must create a nodecontroller for IP: %s" % node_ip)
        # Return a dict containing information on how to SCP to the node
        return node_dict

    def __unicode__(self):
        return '%s Instance: %s Name: %s Status: %s (%s)'\
            % (self.new_machine_owner, self.instance.provider_alias,
               self.new_application_name, self.old_status, self.status)

    class Meta:
        db_table = "machine_request"
        app_label = "core"


def _match_membership_to_access(access_list, membership):
    """
    INPUT: user1,user2, user3 + user4,user5
    OUTPUT: <User: 1>, ..., <User: 5>
    """
    # Circ.Dep. DO NOT MOVE UP!! -- Future Solve:Move into Group?
    from core.models.group import Group
    if not access_list:
        return membership.all()
    # If using access list, parse the list
    # into queries and evaluate the filter ONCE.
    names_wanted = access_list.split(',')
    query_list = map(lambda name: Q(name__iexact=name), names_wanted)
    query_list = reduce(lambda qry1, qry2: qry1 | qry2, query_list)
    members = Group.objects.filter(query_list)
    return members | membership.all()


def _create_new_application(machine_request, new_image_id, tags=[]):
    new_provider = machine_request.new_machine_provider
    user = machine_request.new_machine_owner
    owner_ident = Identity.objects.get(created_by=user, provider=new_provider)
    # This is a brand new app and a brand new providermachine
    new_app = create_application(
        new_provider.id,
        new_image_id,
        machine_request.new_application_name,
        owner_ident,
        # new_app.Private = False when machine_request.is_public = True
        not machine_request.is_public(),
        machine_request.new_machine_version,
        machine_request.new_machine_description,
        tags)
    return new_app


def _update_parent_application(machine_request, new_image_id, tags=[]):
    parent_app = machine_request.instance.source.providermachine.application
    return _update_application(parent_app, machine_request, tags=tags)


def _update_application(application, machine_request, tags=[]):
    if application.name is not machine_request.new_application_name:
        application.name = machine_request.new_application_name
    if machine_request.new_machine_description:
        application.description = machine_request.new_machine_description
    application.private = not machine_request.is_public()
    application.tags = tags
    application.save()
    return application


def _update_existing_machine(machine_request, application, provider_machine):
    new_provider = machine_request.new_machine_provider
    user = machine_request.new_machine_owner
    owner_ident = Identity.objects.get(created_by=user, provider=new_provider)

    provider_machine.application = application
    provider_machine.version = machine_request.new_machine_version
    provider_machine.created_by = user
    provider_machine.created_by_identity = owner_ident
    provider_machine.save()<|MERGE_RESOLUTION|>--- conflicted
+++ resolved
@@ -82,11 +82,7 @@
     new_version_forked = models.BooleanField(default=True)
     new_version_licenses = models.ManyToManyField(License, blank=True)
     new_version_scripts = models.ManyToManyField(BootScript, blank=True)
-<<<<<<< HEAD
-    new_version_membership = models.ManyToManyField("Group", blank=True, null=True)
-=======
     new_version_membership = models.ManyToManyField("Group")
->>>>>>> 363cfb46
 
     new_machine_provider = models.ForeignKey(Provider)
     new_machine_owner = models.ForeignKey(User, related_name="new_image_owner")
