--- conflicted
+++ resolved
@@ -18,11 +18,7 @@
 from core.models.node import NodeController
 from core.models.provider import Provider, AccountProvider
 from core.models.identity import Identity
-<<<<<<< HEAD
-from core.models.application_version import ApplicationVersion
-=======
-from core.models.version import ApplicationVersion, create_app_version
->>>>>>> 6a50e5c7
+from core.models.application_version import ApplicationVersion, create_app_version
 
 from atmosphere.settings import secrets
 from threepio import logger
@@ -314,12 +310,8 @@
         imaging_args = {
             "instance_id": self.instance.provider_alias,
             "image_name": self.new_application_name,
-<<<<<<< HEAD
-            "download_dir": download_dir}
-=======
             "timestamp": self.start_date,
             "download_dir" : download_dir}
->>>>>>> 6a50e5c7
         if issubclass(orig_managerCls, OSImageManager):
             download_location = self._extract_file_location(download_dir)
             imaging_args['download_location'] = download_location
@@ -395,14 +387,8 @@
     # Circ.Dep. DO NOT MOVE UP!! -- Future Solve:Move into Group?
     from core.models.group import Group
     if not access_list:
-<<<<<<< HEAD
-        return self.new_version_membership.all()
-    # If using access list, parse the list into queries and evaluate the
-    # filter ONCE.
-=======
         return membership.all()
     # If using access list, parse the list into queries and evaluate the filter ONCE.
->>>>>>> 6a50e5c7
     names_wanted = access_list.split(',')
     query_list = map(lambda name: Q(name__iexact=name), names_wanted)
     query_list = reduce(lambda qry1, qry2: qry1 | qry2, query_list)
@@ -489,17 +475,9 @@
     new_provider = machine_request.new_machine_provider
     new_owner = machine_request.new_machine_owner
     owner_identity = _get_owner(new_provider, new_owner)
-<<<<<<< HEAD
-    tags = _match_tags_to_names(machine_request.new_machine_tags)
-    membership = _match_membership_to_access(
-        machine_request.access_list,
-        machine_request.new_version_membership)
-    if machine_request.new_machine_forked:
-=======
     tags = _match_tags_to_names(machine_request.new_version_tags)
     membership = _match_membership_to_access(machine_request.access_list, machine_request.new_version_membership)
     if machine_request.new_version_forked:
->>>>>>> 6a50e5c7
         application = create_application(
             new_image_id,
             new_provider.uuid,
@@ -509,48 +487,29 @@
             private=not machine_request.is_public(),
             tags=tags)
     else:
-<<<<<<< HEAD
         application = update_application(
-            parent_version,
+	    parent_version,
             machine_request.new_application_name,
-            machine_request.new_machine_description,
+            machine_request.new_application_description,
             tags)
-    app_version = create_app_version(application, self.new_version_name)
-=======
-        application = update_application(parent_version, machine_request.new_application_name, machine_request.new_application_description, tags)
     app_version = create_app_version(application, machine_request.new_version_name,
             new_owner, owner_identity, machine_request.new_version_change_log,
             machine_request.new_version_allow_imaging)
->>>>>>> 6a50e5c7
 
     # 2. Create the new InstanceSource and appropriate Object, relations,
     # Memberships..
     if ProviderMachine.test_existence(new_provider, new_image_id):
-<<<<<<< HEAD
         pm = ProviderMachine.objects.get(
-            identifier=new_image_id,
-            provider=new_provider)
+            instance_source__identifier=new_image_id,
+            instance_source__provider=new_provider)
         pm = update_provider_machine(
             pm,
             new_created_by_identity=owner_identity,
             new_created_by=machine_request.new_machine_owner,
             new_application_version=app_version)
     else:
-        # TODO: Create APP version first! Then provider machine & Instance
-        # Source using the information.
-        pm = create_provider_machine(
-            new_image_id,
-            new_provider.uuid,
-            app,
-            owner_identity,
-            app_version)
-=======
-        pm = ProviderMachine.objects.get(instance_source__identifier=new_image_id, instance_source__provider=new_provider)
-        pm = update_provider_machine(pm, new_created_by_identity=owner_identity, new_created_by=machine_request.new_machine_owner, new_application_version=app_version)
-    else:
         #TODO: Create APP version first! Then provider machine & Instance Source using the information.
         pm = create_provider_machine(new_image_id, new_provider.uuid, application, owner_identity, app_version)
->>>>>>> 6a50e5c7
         provider_machine_write_hook(pm)
 
     # Must be set in order to ask for threshold information
