from datetime import datetime
import pytz

from django.db import models, transaction, DatabaseError
from django.db.models import Q
from django.utils import timezone

from core.models.provider import Provider
from core.models.identity import Identity
from threepio import logger


class Volume(models.Model):
    """
    """
    # esh field is filled out when converting an esh_volume
    esh = None
    alias = models.CharField(max_length=256)
    provider = models.ForeignKey(Provider)
    size = models.IntegerField()
    name = models.CharField(max_length=256)
    description = models.TextField(blank=True, null=True)
    created_by = models.ForeignKey('AtmosphereUser', null=True)
    created_by_identity = models.ForeignKey(Identity, null=True)
    start_date = models.DateTimeField(default=lambda: datetime.now(pytz.utc))
    end_date = models.DateTimeField(null=True, blank=True)

    class Meta:
        db_table = "volume"
        app_label = "core"

    def update(self, *args, **kwargs):
        """
        Allows for partial updating of the model
        """
        #Upload args into kwargs
        for arg in args:
            for (key, value) in arg.items():
                kwargs[key] = value
        #Update the values
        for key in kwargs.keys():
            if hasattr(self, key):
                try:
                    if key in ["provider"]:
                        continue
                    setattr(self, key, kwargs[key])
                except Exception:
                    logger.exception("Unable to update key: " + str(key))
        self.save()
        return self

    def get_projects(self, user):
        projects = self.projects.filter(
            Q(end_date=None) | Q(end_date__gt=timezone.now()),
            owner=user)
        return projects

    def __unicode__(self):
        return "%s" % (self.alias,)

    def get_status(self):
        if self.esh and self.esh.extra:
            return self.esh.extra["status"]
        last_history = self._get_last_history()
        if last_history:
            return last_history.status.name
        else:
            return VolumeStatus.UNKNOWN

    def get_device(self):
        attach_data = self.get_attach_data()
        if attach_data and attach_data.get("device"):
            return attach_data["device"]

    def get_instance_alias(self):
        attach_data = self.get_attach_data()
        if attach_data and attach_data.get("instance_alias"):
            return attach_data["instance_alias"]

    def get_attach_data(self):
        if self.esh and self.esh.extra:
            attach_data = self.esh.extra.get('attachmentSet', {})
        else:
            attach_data = {}
        if attach_data:
            if type(attach_data) is list and attach_data:
                attach_data = attach_data[0]
            if "serverId" in attach_data:
                attach_data["instance_alias"] = attach_data["serverId"]
            return attach_data
        else:
            last_history = self._get_last_history()
            if last_history\
               and (last_history.status.name == VolumeStatus.INUSE\
                    or last_history.status.name == VolumeStatus.ATTACHING):
                return last_history.get_attach_data()
        return None

    def esh_attach_data(self):
        """
        TODO: Refactor and use get_attach_data.
        """
        return self.get_attach_data()

    def esh_status(self):
        """
        TODO: Refactor and use get_status.
        """
        return self.get_status()

    def _get_last_history(self):
        last_history = self.volumestatushistory_set.all()\
                                                   .order_by('-start_date')
        if not last_history:
            return None
        return last_history[0]

    def _should_update(self, last_history):
        """
        Returns whether a new VolumeStatusHistory needs to be created.
        """
        return not last_history\
            or self.get_status() != last_history.status.name\
            or self.get_device() != last_history.device\
            or self.get_instance_alias() != last_history.instance_alias

    def _update_history(self):
        status = self.get_status()
        device = self.get_device()
        instance_alias = self.get_instance_alias()
        if status != VolumeStatus.UNKNOWN:
            last_history = self._get_last_history()
            if self._should_update(last_history):
                with transaction.atomic():
                    try:
                        new_history = VolumeStatusHistory.factory(self)
                        if last_history:
                            last_history.end_date = new_history.start_date
                            last_history.save()
                        new_history.save()
                    except DatabaseError as dbe:
                        logger.exception("volume_status_history: Lock is already acquired by"
                                         "another transaction.")


def convert_esh_volume(esh_volume, provider_id, identity_id, user):
    """
    Get or create the core representation of esh_volume
    Attach esh_volume to the object for further introspection..
    """
    alias = esh_volume.id
    name = esh_volume.name
    size = esh_volume.size
    created_on = esh_volume.extra.get('createTime')
    try:
        volume = Volume.objects.get(alias=alias, provider__id=provider_id)
    except Volume.DoesNotExist:
        volume = create_volume(name, alias, size, provider_id, identity_id,
                               user, created_on)
    volume.esh = esh_volume
    volume._update_history()
    return volume

<<<<<<< HEAD

def _check_project(core_volume, user):
    """
    Select a/multiple projects the volume belongs to.
    NOTE: User (NOT Identity!!) Specific
    """
    core_projects = core_volume.get_projects(user)
    if not core_projects:
        default_proj = user.get_default_project()
        default_proj.volumes.add(core_volume)
        core_projects = [default_proj]
    return core_projects


=======
>>>>>>> ed0e2d4b
def create_volume(name, alias, size, provider_id, identity_id,
                  creator, description=None, created_on=None):
    provider = Provider.objects.get(id=provider_id)
    identity = Identity.objects.get(id=identity_id)
    volume = Volume.objects.create(name=name, alias=alias,
                                   size=size, provider=provider,
                                   created_by=creator,
                                   created_by_identity=identity,
                                   description="")
    if created_on:
        # Taking advantage of the ability to save string dates as datetime
        # but we need to get the actual date time after we are done..
        #NOTE: Why is this different than the method in convert_esh_instance
        #NOTE: -Steve
        volume.start_date = pytz.utc.localize(created_on)
        volume.save()
    volume = Volume.objects.get(id=volume.id)
    return volume


class VolumeStatus(models.Model):
    """
    Used to enumerate the types of actions
    (I.e. available, in-use, attaching, detaching)
    """
    name = models.CharField(max_length=128)

    UNKNOWN = "Unknown"
    INUSE = "in-use"
    ATTACHING = "attaching"
    DETACHING = "detaching"

    def __unicode__(self):
        return "%s" % self.name

    class Meta:
        db_table = "volume_status"
        app_label = "core"


class VolumeStatusHistory(models.Model):
    """
    Used to keep track of each change in volume status.
    """
    volume = models.ForeignKey(Volume)
    status = models.ForeignKey(VolumeStatus)
    device = models.CharField(max_length=128, null=True, blank=True)
    instance_alias = models.CharField(max_length=36, null=True, blank=True)
    start_date = models.DateTimeField(default=timezone.now())
    end_date = models.DateTimeField(null=True, blank=True)

    @classmethod
    def factory(cls, volume, start_date=None):
        """
        Creates a new VolumeStatusHistory.

        NOTE: Unsaved!
        """
        status, _ = VolumeStatus.objects.get_or_create(
            name=volume.get_status())
        device = volume.get_device()
        instance_alias = volume.get_instance_alias()
        new_history = VolumeStatusHistory(
            volume=volume,
            device=device,
            instance_alias=instance_alias,
            status=status)
        if start_date:
            new_history.start_date = start_date
        logger.debug("Created new history object: %s " % (new_history))
        return new_history

    def get_attach_data(self):
        """
        Get attach_data from this VolumeStatusHistory.
        """
        return {"device": self.device,
                "id": self.volume.alias,
                "instance_alias": self.instance_alias}

    class Meta:
        db_table = "volume_status_history"
        app_label = "core"<|MERGE_RESOLUTION|>--- conflicted
+++ resolved
@@ -158,10 +158,10 @@
         volume = create_volume(name, alias, size, provider_id, identity_id,
                                user, created_on)
     volume.esh = esh_volume
+    _check_project(volume, user)
     volume._update_history()
     return volume
 
-<<<<<<< HEAD
 
 def _check_project(core_volume, user):
     """
@@ -176,8 +176,6 @@
     return core_projects
 
 
-=======
->>>>>>> ed0e2d4b
 def create_volume(name, alias, size, provider_id, identity_id,
                   creator, description=None, created_on=None):
     provider = Provider.objects.get(id=provider_id)
