--- conflicted
+++ resolved
@@ -140,7 +140,7 @@
             all_actions.append('Start')
             all_actions.append('Imaging')
         elif last_status == "shelved":
-<<<<<<< HEAD
+
             # Shelved instances can be unshelved or offloaded + <Basic Actions>
             all_actions.append('Shelve Offload')
             all_actions.append('Unshelve')
@@ -149,7 +149,7 @@
         # elif last_status == "verify_resize":
         #     all_actions.append("Revert Resize")
         #     all_actions.append("Confirm Resize")
-=======
+
             # Shelved instances can be unshelved, offloaded, or terminated
             if not last_activity:
                 all_actions.append('Unshelve')
@@ -160,7 +160,7 @@
             if not last_activity:
                 all_actions.append('Unshelve')
                 all_actions.append('Imaging')
->>>>>>> 349d8517
+
 
         if len(all_actions) == 2:
             logger.debug(
