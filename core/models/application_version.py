"""
  ApplicationVersion models for atmosphere.
"""
import uuid

from django.db import models, IntegrityError
from django.db.models import Q
from django.utils import timezone
from django.contrib.auth.models import AnonymousUser
from threepio import logger
from django.core.exceptions import ObjectDoesNotExist as DoesNotExist

from core.models.provider import AccountProvider
from core.models.license import License
from core.models.identity import Identity
from core.query import only_current_source, only_current, only_current_machines_in_version

class ApplicationVersion(models.Model):

    """
    As an Application is Updated/Forked, it may be replicated
    across server different providermachines/volumes.
    When creating the request the author will usually
    create/change 'common information'
    Things like:
      - Description
      - Installed Software
      - Excluded Files
    This is a container for that information.

    NOTE: Using this as the 'model' for DB moving to ID==UUID format.
    """
    # Required
    id = models.UUIDField(primary_key=True, default=uuid.uuid4, unique=True, editable=False)
    application = models.ForeignKey("Application", related_name="versions")
    # NOTE: Parent is 'null' when this version was created by a STAFF user
    # (For Ex: imported an image, etc.)
    parent = models.ForeignKey("ApplicationVersion", blank=True, null=True)
    name = models.CharField(max_length=256)  # Potentially goes unused..
    # Optional/default available
    change_log = models.TextField(null=True, blank=True)
    allow_imaging = models.BooleanField(default=True)
    start_date = models.DateTimeField(default=timezone.now)
    end_date = models.DateTimeField(null=True, blank=True)
    # User/Identity that created the version object
    created_by = models.ForeignKey('AtmosphereUser')
    created_by_identity = models.ForeignKey(Identity, null=True)
    # TODO: Decide if we want to enable this information.. Is it useful?
    # As it stands now, we collect this information on the request, but
    # this would allow users to edit/interact/view?
    iplant_system_files = models.TextField(default='', null=True, blank=True)
    installed_software = models.TextField(default='', null=True, blank=True)
    excluded_files = models.TextField(default='', null=True, blank=True)
    licenses = models.ManyToManyField(License,
            blank=True, related_name='application_versions')
    boot_scripts = models.ManyToManyField(
        "BootScript",
        blank=True,
        related_name='application_versions')
    membership = models.ManyToManyField('Group',
                                        related_name='application_versions',
                                        through='ApplicationVersionMembership',
                                        blank=True)

    class Meta:
        db_table = 'application_version'
        app_label = 'core'
        unique_together = ('application', 'name')

    # NOTE: Created_by, created_by_ident will be == Application (EVERY TIME!)
    def __unicode__(self):
        return "%s:%s - %s" % (self.application.name,
                               self.name,
                               self.start_date)

<<<<<<< HEAD
    def get_threshold(self):
        from core.models.application import ApplicationThreshold
        try:
            return self.threshold
        except ApplicationThreshold.DoesNotExist:
            return None
=======
    def end_date_all(self, now=None):
        if not now:
            now = timezone.now()
        for machine in self.machines.all():
            if not machine.end_date:
                machine.end_date = now
                machine.save()
        if not self.end_date:
            self.end_date = now
            self.save()
>>>>>>> ddb67fcc

    def active_machines(self):
        """
        Show machines that are from an active provider and non-end-dated.
        """
        return self.machines.filter(only_current_source())

    @classmethod
    def get_admin_image_versions(cls, user):
        """
        TODO: This 'just works' and is probably very slow... Look for a better way?
        """
        provider_id_list = user.identity_set.values_list('provider', flat=True)
        account_providers_list = AccountProvider.objects.filter(
            provider__id__in=provider_id_list)
        admin_users = [ap.identity.created_by for ap in account_providers_list]
        version_ids = []
        for user in admin_users:
            version_ids.extend(
                user.applicationversion_set.values_list('id', flat=True))
        admin_list = ApplicationVersion.objects.filter(
            id__in=version_ids)
        return admin_list

    @classmethod
    def current_machines(cls, request_user):
        # Showing non-end dated, public ApplicationVersions
        public_set = ApplicationVersion.objects.filter(
            only_current(),
            only_current_machines_in_version(),
            application__private=False)
        if not isinstance(request_user, AnonymousUser):
            # NOTE: Showing 'my pms EVEN if they are end-dated.
            my_set = ApplicationVersion.objects.filter(
                Q(created_by=request_user) |
                Q(application__created_by=request_user) |
                Q(machines__instance_source__created_by=request_user))
            all_group_ids = request_user.group_set.values('id')
            # Showing non-end dated, shared ApplicationVersions
            shared_set = ApplicationVersion.objects.filter(
                only_current(), only_current_machines_in_version(), Q(
                    membership=all_group_ids) | Q(
                    machines__members__in=all_group_ids))
            if request_user.is_staff:
                admin_set = cls.get_admin_image_versions(request_user)
            else:
                admin_set = ApplicationVersion.objects.none()
        else:
            admin_set = shared_set = my_set = ApplicationVersion.objects.none()

        # Make sure no dupes.
        all_versions = (public_set | shared_set | my_set | admin_set).distinct()
        return all_versions

    @property
    def machine_ids(self):
        return self.machines.values_list(
            'instance_source__identifier',
            flat=True)

    @property
    def str_id(self):
        return str(self.id)

    @property
    def icon_url(self):
        return self.icon.url if self.icon else None

    def is_owner(self, atmo_user):
        return (self.created_by == atmo_user |
                self.application.created_by == atmo_user)


class ApplicationVersionMembership(models.Model):
    """
    Members of a specific ApplicationVersion
    Members can view & launch respective machines.
    If the can_share flag is set, then members also have ownership--
    they can give membership to other users.
    The unique_together field ensures just one of those states is true.
    NOTE: There IS underlying cloud implementation 9/10 times.
    That should be 'hooked' in here!
    """
    image_version = models.ForeignKey(ApplicationVersion,
                                      db_column='application_version_id')
    group = models.ForeignKey('Group')
    can_share = models.BooleanField(default=False)

    def __unicode__(self):
        return "(ApplicationVersion:%s - Member:%s) " %\
            (self.image_version, self.group.name)

    class Meta:
        db_table = 'application_version_membership'
        app_label = 'core'
        unique_together = ('image_version', 'group')


def get_version_for_machine(provider_uuid, identifier):
    try:
        return ApplicationVersion.objects.filter(
            machines__instance_source__provider__uuid=provider_uuid,
            machines__instance_source__identifier=identifier)
    except ApplicationVersion.DoesNotExist:
        return None


def get_app_version(app, version, created_by=None, created_by_identity=None):
    try:
        app_version = ApplicationVersion.objects.get(
            name=version,
            application=app)
        return app_version
    except ApplicationVersion.DoesNotExist:
        app_version = create_app_version(
            app,
            version,
            created_by,
            created_by_identity)
        return app_version

def test_machine_in_version(app, version_name, new_machine_id):
    """
    Returns 'app_version' IF:
    a version exists for this app with the version_name
    and it is EMPTY OR it includes the machine
    Otherwise, return None.
    """
    try:
        app_version = ApplicationVersion.objects.get(
            application=app,
            name=version_name)
        if app_version.machines.count() == 0 or app_version.machines.filter(
                instance_source__identifier=new_machine_id).count() > 0:
            return app_version
    except DoesNotExist:
        return None

def create_unique_version(app, version, created_by, created_by_identity):
    while True:
        try:
            app_version = ApplicationVersion.objects.create(
                application=app,
                name=version,
                created_by=created_by,
                created_by_identity=created_by_identity,
            )
            return app_version
        except IntegrityError:
            # duplicate_found
            logger.warn(
                "Version %s is taken for Application %s" %
                (version, app))
            if not version:
                version = "1"
            version += ".0"


def merge_duplicated_app_versions(
        master_version,
        copy_versions=[],
        delete_copies=True):
    """
    This function will merge together versions
    that were created by the 'convert_esh_machine' process.
    """
    for version in copy_versions:
        if master_version.name not in version.name:
            continue
        for machine in version.machines.all():
            machine.application_version = master_version
            machine.save()
    if delete_copies:
        for version in copy_versions:
            if master_version.name not in version.name:
                continue
            version.delete()


def create_app_version(
        app,
        version_str,
        created_by=None,
        created_by_identity=None,
        change_log=None, allow_imaging=None, provider_machine_id=None):
    if not created_by:
        created_by = app.created_by
    if not created_by_identity:
        created_by_identity = app.created_by_identity

    if provider_machine_id:
        app_version = test_machine_in_version(app, version_str, provider_machine_id)
    if app_version:
        app_version.created_by = created_by
        app_version.created_by_identity = created_by_identity
        app_version.save()
    else:
        app_version = create_unique_version(
            app,
            version_str,
            created_by,
            created_by_identity)
    last_version = app.latest_version
    if last_version:
        # DEFAULT: Use kwargs.. Otherwise: Inherit information from last
        if change_log != None:
            app_version.change_log = change_log
        else:
            app_version.change_log=last_version.change_log
        if allow_imaging != None:
            app_version.allow_imaging = allow_imaging
        else:
            app_version.allow_imaging=last_version.allow_imaging
        app_version.save()
        transfer_licenses(last_version, app_version)
        transfer_membership(last_version, app_version)
    else:
        if change_log == None:
            change_log = "New Application %s - Version %s" % (app.name, app_version.name)
        if allow_imaging == None:
            allow_imaging = True
        app_version.change_log = change_log
        app_version.allow_imaging = allow_imaging
        app_version.save()
    return app_version


def transfer_licenses(parent_version, new_version):
    if parent_version.licenses.count():
        for license in parent_version.licenses.all():
            new_version.licenses.add(license)


def transfer_membership(parent_version, new_version):
    if parent_version.membership.count():
        for member in parent_version.membership.all():
            old_membership = ApplicationVersionMembership.objects.get(
                group=member, image_version=parent_version)
            membership, _ = ApplicationVersionMembership.objects.get_or_create(
                image_version=new_version,
                group=old_membership.group,
                can_share=old_membership.can_share)


<|MERGE_RESOLUTION|>--- conflicted
+++ resolved
@@ -73,14 +73,14 @@
                                self.name,
                                self.start_date)
 
-<<<<<<< HEAD
     def get_threshold(self):
+        #TODO: except ObjectDoesNotExist to avoid core import loop
         from core.models.application import ApplicationThreshold
         try:
             return self.threshold
         except ApplicationThreshold.DoesNotExist:
             return None
-=======
+
     def end_date_all(self, now=None):
         if not now:
             now = timezone.now()
@@ -91,7 +91,6 @@
         if not self.end_date:
             self.end_date = now
             self.save()
->>>>>>> ddb67fcc
 
     def active_machines(self):
         """
