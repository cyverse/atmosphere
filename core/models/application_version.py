--- conflicted
+++ resolved
@@ -245,11 +245,7 @@
         query = Q(machines__instance_source__provider__uuid=provider_uuid,
                   machines__instance_source__identifier=identifier)
     try:
-<<<<<<< HEAD
-        return ApplicationVersion.objects.distinct().get(query)
-=======
-        return ApplicationVersion.objects.filter(query)
->>>>>>> 5fa7a249
+        return ApplicationVersion.objects.filter(query).distinct().first()
     except ApplicationVersion.DoesNotExist:
         return None
 
