from datetime import timedelta

from django.contrib import admin
from django.contrib.auth.admin import UserAdmin as AuthUserAdmin
from django.contrib.auth.models import User as DjangoUser
from django.contrib.auth.models import Group as DjangoGroup
from django.contrib.auth.forms import UserChangeForm
from django.contrib.sessions.models import Session as DjangoSession
from django.utils import timezone

from core.models.abstract import InstanceSource
from core.models.application import Application
from core.models.cloud_admin import CloudAdministrator
from core.models.credential import Credential, ProviderCredential
from core.models.export_request import ExportRequest
from core.models.group import Group, IdentityMembership
from core.models.identity import Identity
from core.models.instance import Instance, InstanceStatusHistory
from core.models.machine import ProviderMachine, ProviderMachineMembership
from core.models.machine_request import MachineRequest
from core.models.maintenance import MaintenanceRecord
from core.models.node import NodeController
from core.models.profile import UserProfile
from core.models.provider import Provider, ProviderType, AccountProvider
from core.models.quota import Quota
from core.models.allocation_strategy import Allocation, AllocationStrategy
from core.models.resource_request import ResourceRequest
from core.models.size import Size
from core.models.step import Step
from core.models.tag import Tag
from core.models.user import AtmosphereUser
from core.models.volume import Volume
from core.models.version import ApplicationVersion, ApplicationVersionMembership

from threepio import logger

def private_object(modeladmin, request, queryset):
        queryset.update(private=True)
private_object.short_description = 'Make objects private True'

def end_date_object(modeladmin, request, queryset):
        queryset.update(end_date=timezone.now())
end_date_object.short_description = 'Add end-date to objects'


@admin.register(NodeController)
class NodeControllerAdmin(admin.ModelAdmin):
    actions = [end_date_object, ]
    list_display = ("alias", "hostname",
                    "start_date", "end_date",
                    "ssh_key_added")


@admin.register(MaintenanceRecord)
class MaintenanceAdmin(admin.ModelAdmin):
    actions = [end_date_object, ]
    list_display = ("title", "provider", "start_date",
                    "end_date", "disable_login")


@admin.register(Quota)
class QuotaAdmin(admin.ModelAdmin):
    list_display = ("__unicode__", "cpu", "memory", "storage", "storage_count", "suspended_count")


@admin.register(AllocationStrategy)
class AllocationStrategyAdmin(admin.ModelAdmin):
    pass


@admin.register(Allocation)
class AllocationAdmin(admin.ModelAdmin):

    list_display = ("threshold_str", "delta_str")

    def threshold_str(self, obj):
        td = timedelta(minutes=obj.threshold)
        return '%s days, %s hours, %s minutes' % (td.days,
                                                  td.seconds // 3600,
                                                  (td.seconds // 60) % 60)
    threshold_str.short_description = 'Threshold'

    def delta_str(self, obj):
        td = timedelta(minutes=obj.delta)
        return '%s days, %s hours, %s minutes' % (td.days,
                                                  td.seconds // 3600,
                                                  (td.seconds // 60) % 60)
    delta_str.short_description = 'Delta'


@admin.register(ProviderMachine)
class ProviderMachineAdmin(admin.ModelAdmin):
    actions = [end_date_object, ]
    search_fields = ["application_version__application__name", "instance_source__provider__location", "instance_source__identifier"]
    list_display = ["identifier", "_pm_provider", "end_date"]
    list_filter = [
        "instance_source__provider__location",
        "application_version__application__private",
    ]

    def _pm_provider(self, obj):
        return obj.instance_source.provider.location

    def render_change_form(self, request, context, *args, **kwargs):
        pm = context['original']
        #context['adminform'].form.fields['instance_source'].queryset = InstanceSource.objects.filter(id=pm.instancesource_ptr.id)
        return super(ProviderMachineAdmin, self).render_change_form(request, context, *args, **kwargs)


@admin.register(ApplicationVersionMembership)
class ApplicationVersionMembershipAdmin(admin.ModelAdmin):
    list_display = ["id", "_app_name", "_start_date", "_app_private", "group"]
    list_filter = [
            "application_version__application__name",
            "group__name"
            ]
    def _start_date(self, obj):
        return obj.application_version.start_date
    def _app_private(self, obj):
        return obj.application_version.application.private
    _app_private.boolean = True
    def _app_name(self, obj):
        return obj.application_version

    def render_change_form(self, request, context, *args, **kwargs):
        application = context['original']
        context['adminform'].form.fields['application_version'].queryset = ApplicationVersion.objects.order_by('application__name')
        context['adminform'].form.fields['group'].queryset = Group.objects.order_by('name')
        return super(ApplicationVersionMembershipAdmin, self).render_change_form(request, context, *args, **kwargs)
    pass

@admin.register(ProviderMachineMembership)
class ProviderMachineMembershipAdmin(admin.ModelAdmin):
    list_display = ["id", "_pm_provider", "_pm_identifier", "_pm_name",
                    "_pm_private", "group"]
    list_filter = [
            "provider_machine__instance_source__provider__location",
            "provider_machine__instance_source__identifier",
            "group__name"
            ]
    def _pm_provider(self, obj):
        return obj.provider_machine.provider.location
    def _pm_private(self, obj):
        return obj.provider_machine.application_version.application.private
    _pm_private.boolean = True
    def _pm_identifier(self, obj):
        return obj.provider_machine.identifier
    def _pm_name(self, obj):
        return obj.provider_machine.application_version.application.name
    pass

class ProviderCredentialInline(admin.TabularInline):
    model = ProviderCredential
    extra = 1


@admin.register(Provider)
class ProviderAdmin(admin.ModelAdmin):
    inlines = [ProviderCredentialInline, ]
    actions = [end_date_object, ]
    list_display = ["location", "id", "provider_type", "active",
                    "public", "start_date", "end_date", "_credential_info"]
    list_filter = ["active", "public", "type__name"]
    def _credential_info(self, obj):
        return_text = ""
        for cred in obj.providercredential_set.order_by('key'):
            return_text += "<strong>%s</strong>:%s<br/>" % (cred.key, cred.value)
        return return_text
    _credential_info.allow_tags = True
    _credential_info.short_description = 'Provider Credentials'

    def provider_type(self, provider):
        if provider.type:
            return provider.type.name
        return None


@admin.register(Size)
class SizeAdmin(admin.ModelAdmin):
    actions = [end_date_object, ]
    search_fields = ["name", "alias", "provider__location"]
    list_display = ["name", "provider", "cpu", "mem", "disk",
                    "start_date", "end_date"]
    list_filter = ["provider__location"]


@admin.register(Step)
class StepAdmin(admin.ModelAdmin):
    search_fields = ["name", "alias", "created_by__username",
                     "instance__provider_alias"]
    list_display = ["alias", "name", "start_date", "end_date"]


@admin.register(Tag)
class TagAdmin(admin.ModelAdmin):
    search_fields = ["name"]
    list_display = ["name", "description"]


@admin.register(Volume)
class VolumeAdmin(admin.ModelAdmin):
    actions = [end_date_object, ]
    search_fields = ["identifier", "name", "location"]
    list_display = ["identifier", "size", "provider",
            "start_date", "end_date"]
    list_filter = ["instance_source__provider__location"]


@admin.register(Application)
class ApplicationAdmin(admin.ModelAdmin):
    actions = [end_date_object, private_object]
    search_fields = ["name", "id", "versions__machines__instance_source__identifier"]
    list_display = ["uuid", "_current_machines", "name", "private", "created_by", "start_date", "end_date" ]
    filter_vertical = ["tags",]

    def save_model(self, request, obj, form, change):
        user = request.user
        application = form.save(commit=False)
        application.save()
        form.save_m2m()
        if change:
            try:
                save_app_to_metadata(application)
            except Exception, e:
                logger.exception("Could not update metadata for application %s"
                                 % application)
        return application

    def render_change_form(self, request, context, *args, **kwargs):
        application = context['original']
        context['adminform'].form.fields['created_by_identity'].queryset = Identity.objects.filter(created_by=application.created_by)
        return super(ApplicationAdmin, self).render_change_form(request, context, *args, **kwargs)

class CredentialInline(admin.TabularInline):
    model = Credential
    extra = 1


@admin.register(Identity)
class IdentityAdmin(admin.ModelAdmin):
    inlines = [CredentialInline, ]
    list_display = ("created_by", "provider", "_credential_info")
    search_fields = ["created_by__username"]
    list_filter = ["provider__location"]

    def _credential_info(self, obj):
        return_text = ""
        for cred in obj.credential_set.order_by('key'):
            return_text += "<strong>%s</strong>:%s<br/>" % (cred.key, cred.value)
        return return_text
    _credential_info.allow_tags = True
    _credential_info.short_description = 'Credentials'


class UserProfileInline(admin.StackedInline):
    model = UserProfile
    max_num = 1
    can_delete = False
    extra = 0
    verbose_name_plural = 'profile'


@admin.register(AtmosphereUser)
class UserAdmin(AuthUserAdmin):
    inlines = [UserProfileInline]
    fieldsets = AuthUserAdmin.fieldsets + (
        (None, {'fields': ('selected_identity', )}),
    )


@admin.register(IdentityMembership)
class IdentityMembershipAdmin(admin.ModelAdmin):
    search_fields = ["identity__created_by__username", ]
    list_display = ["_identity_user", "_identity_provider",
                    "quota", "allocation"]
    list_filter = ["identity__provider__location", "allocation"]

    def render_change_form(self, request, context, *args, **kwargs):
        identity_membership = context['original']
        #TODO: Change when created_by is != the user who 'owns' this identity...
        user = identity_membership.identity.created_by
        context['adminform'].form.fields['identity'].queryset = user.identity_set.all()
        context['adminform'].form.fields['member'].queryset = user.group_set.all()
        return super(IdentityMembershipAdmin, self).render_change_form(request, context, *args, **kwargs)

    def _identity_provider(self, obj):
        return obj.identity.provider.location
    _identity_provider.short_description = 'Provider'

    def _identity_user(self, obj):
        return obj.identity.created_by.username
    _identity_user.short_description = 'Username'

@admin.register(ExportRequest)
class ExportRequestAdmin(admin.ModelAdmin):
    list_display = ["export_name", "export_owner_username",
    "source_provider", "start_date", "end_date", "status",
    "export_file"]

    def export_owner_username(self, export_request):
        return export_request.export_owner.username

    def source_provider(self, export_request):
        return export_request.source.provider

@admin.register(MachineRequest)
class MachineRequestAdmin(admin.ModelAdmin):
    search_fields = ["new_machine_owner__username", "new_machine_name", "instance__provider_alias"]
<<<<<<< HEAD
    list_display = ["new_application_name", "new_machine_owner", "instance_alias",
                    "old_provider", "new_machine_provider", 
=======
    list_display = ["new_machine_name", "new_machine_owner", "instance_alias",
                    "old_provider", "new_machine_provider",
>>>>>>> 9e820b71
		    "start_date", "end_date", "status",
		    "opt_new_machine", "opt_parent_machine", "opt_machine_visibility"]
    list_filter = ["status"]

    #Overwrite
    def render_change_form(self, request, context, *args, **kwargs):
        machine_request = context['original']
        #TODO: Change when created_by is != the user who 'owns' this identity...
        instance = machine_request.instance
        user = machine_request.new_machine_owner
        provider = machine_request.new_machine_provider
        context['adminform'].form.fields['new_machine_owner'].queryset = provider.list_users()
        context['adminform'].form.fields['new_machine'].queryset = ProviderMachine.objects.filter(instance_source__provider=provider)
        context['adminform'].form.fields['instance'].queryset = user.instance_set.all()
        #NOTE: Can't reliably refine 'parent_machine' -- Since the parent could be from another provider.
        context['adminform'].form.fields['parent_machine'].queryset = ProviderMachine.objects.filter(instance_source__identifier=instance.source.identifier)

        return super(MachineRequestAdmin, self).render_change_form(request, context, *args, **kwargs)

    def opt_machine_visibility(self, machine_request):
        if machine_request.new_machine_visibility.lower() != 'public':
            return "%s\nUsers:%s" % (machine_request.new_machine_visibility,
                                        machine_request.access_list)
        return machine_request.new_machine_visibility
    opt_machine_visibility.allow_tags = True

    def opt_parent_machine(self, machine_request):
        if machine_request.parent_machine:
            return machine_request.parent_machine.identifier
        return None

    def opt_new_machine(self, machine_request):
        if machine_request.new_machine:
            return machine_request.new_machine.identifier
        return None


@admin.register(InstanceStatusHistory)
class InstanceStatusHistoryAdmin(admin.ModelAdmin):
    search_fields = ["instance__created_by__username",
            "instance__provider_alias", "status__name"]
    list_display = ["instance_alias", "status", "start_date", "end_date"]
    list_filter = ["instance__source__provider__location",
                   "status__name"]
    ordering = ('-start_date',)
    def instance_alias(self, model):
        return model.instance.provider_alias


@admin.register(Instance)
class InstanceAdmin(admin.ModelAdmin):
    search_fields = ["created_by__username", "provider_alias", "ip_address"]
    list_display = ["provider_alias", "name", "created_by", "ip_address"]
    list_filter = ["source__provider__location"]


@admin.register(DjangoSession)
class SessionAdmin(admin.ModelAdmin):
    def _session_data(self, obj):
        return obj.get_decoded()
    list_display = ['session_key', '_session_data', 'expire_date']
    search_fields = ["session_key", ]


@admin.register(AccountProvider)
class AccountProviderAdmin(admin.ModelAdmin):
    pass


@admin.register(CloudAdministrator)
class CloudAdminAdmin(admin.ModelAdmin):
    readonly_fields = ('uuid',)
    list_display = ["user", "provider", "uuid"]
    model = CloudAdministrator


@admin.register(ResourceRequest)
class ResourceRequestAdmin(admin.ModelAdmin):
    readonly_fields = ('uuid', 'created_by', 'request', 'description',
                       'start_date', 'end_date')
    list_display = ("request", "status", "created_by", "start_date",
                    "end_date", "allocation", "quota")

    list_filter = ["status", "membership__identity__provider__location"]
    exclude = ("membership",)

    def save_model(self, request, obj, form, changed):
        obj.end_date = timezone.now()
        obj.save()

        if obj.is_approved():
            membership = obj.membership
            membership.allocation = obj.allocation
            membership.quota = obj.quota
            membership.save()
            membership.approve_quota(obj.id)

#For adding 'new' registrations
admin.site.register(Credential)
admin.site.register(Group)
admin.site.register(ProviderType)
# admin.site.register(CountingBehavior, CountingBehaviorAdmin)
# admin.site.register(RefreshBehavior, RefreshBehaviorAdmin)
# admin.site.register(RulesBehavior, RulesBehaviorAdmin)

#For removing 'standard' registrations
admin.site.unregister(DjangoGroup)<|MERGE_RESOLUTION|>--- conflicted
+++ resolved
@@ -306,13 +306,8 @@
 @admin.register(MachineRequest)
 class MachineRequestAdmin(admin.ModelAdmin):
     search_fields = ["new_machine_owner__username", "new_machine_name", "instance__provider_alias"]
-<<<<<<< HEAD
-    list_display = ["new_application_name", "new_machine_owner", "instance_alias",
-                    "old_provider", "new_machine_provider", 
-=======
     list_display = ["new_machine_name", "new_machine_owner", "instance_alias",
                     "old_provider", "new_machine_provider",
->>>>>>> 9e820b71
 		    "start_date", "end_date", "status",
 		    "opt_new_machine", "opt_parent_machine", "opt_machine_visibility"]
     list_filter = ["status"]
