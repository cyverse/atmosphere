from datetime import timedelta

from django.contrib import admin
from django.contrib.auth.admin import UserAdmin as AuthUserAdmin
from django.contrib.auth.models import User as DjangoUser
from django.contrib.auth.models import Group as DjangoGroup
from django.utils import timezone

from core.models.application import Application
from core.models.credential import Credential, ProviderCredential
from core.models.group import Group, IdentityMembership, ProviderMembership
from core.models.identity import Identity
from core.models.instance import Instance, InstanceStatusHistory
from core.models.machine import ProviderMachine, ProviderMachineMembership
from core.models.machine_request import MachineRequest
from core.models.maintenance import MaintenanceRecord
from core.models.node import NodeController
from core.models.profile import UserProfile
from core.models.provider import Provider, ProviderType
from core.models.quota import Quota
from core.models.allocation import Allocation
from core.models.size import Size
from core.models.step import Step
from core.models.tag import Tag
from core.models.user import AtmosphereUser
from core.models.volume import Volume

from core.application import save_app_data

def private_object(modeladmin, request, queryset):
        queryset.update(private=True)
private_object.short_description = 'Make objects private True'

def end_date_object(modeladmin, request, queryset):
        queryset.update(end_date=timezone.now())
end_date_object.short_description = 'Add end-date to objects'


class NodeControllerAdmin(admin.ModelAdmin):
    actions = [end_date_object, ]
    list_display = ("alias", "hostname",
                    "start_date", "end_date",
                    "ssh_key_added")


class MaintenanceAdmin(admin.ModelAdmin):
    actions = [end_date_object, ]
    list_display = ("title", "provider", "start_date",
                    "end_date", "disable_login")


class QuotaAdmin(admin.ModelAdmin):
    list_display = ("__unicode__", "cpu", "memory", "storage", "storage_count", "suspended_count")


class AllocationAdmin(admin.ModelAdmin):

    list_display = ("threshold_str", "delta_str")

    def threshold_str(self, obj):
        td = timedelta(minutes=obj.threshold)
        return '%s days, %s hours, %s minutes' % (td.days,
                                                  td.seconds // 3600,
                                                  (td.seconds // 60) % 60)
    threshold_str.short_description = 'Threshold'

    def delta_str(self, obj):
        td = timedelta(minutes=obj.delta)
        return '%s days, %s hours, %s minutes' % (td.days,
                                                  td.seconds // 3600,
                                                  (td.seconds // 60) % 60)
    delta_str.short_description = 'Delta'


class ProviderMachineAdmin(admin.ModelAdmin):
    actions = [end_date_object, ]
    search_fields = ["application__name", "provider__location", "identifier"]
    list_display = ["identifier", "provider", "application"]
    list_filter = [
        "provider__location",
        "application__featured",
        "application__private",
    ]

class ProviderMachineMembershipAdmin(admin.ModelAdmin):
    list_display = ["id", "_pm_provider", "_pm_identifier", "_pm_name",
                    "_pm_private", "group"]
    list_filter = [
            "provider_machine__provider__location",
            "provider_machine__identifier",
            "group__name"
            ]
    def _pm_provider(self, obj):
        return obj.provider_machine.provider.location
    def _pm_private(self, obj):
        return obj.provider_machine.application.private
    _pm_private.boolean = True
    def _pm_identifier(self, obj):
        return obj.provider_machine.identifier
    def _pm_name(self, obj):
        return obj.provider_machine.application.name
    pass

class ProviderCredentialInline(admin.TabularInline):
    model = ProviderCredential
    extra = 1


class ProviderAdmin(admin.ModelAdmin):
    inlines = [ProviderCredentialInline, ]
    actions = [end_date_object, ]
    list_display = ["location", "id", "provider_type", "active",
                    "public", "start_date", "end_date", "_credential_info"]
    list_filter = ["active", "public", "type__name"]
    def _credential_info(self, obj):
        return_text = ""
        for cred in obj.providercredential_set.order_by('key'):
            return_text += "<strong>%s</strong>:%s<br/>" % (cred.key, cred.value)
        return return_text
    _credential_info.allow_tags = True
    _credential_info.short_description = 'Provider Credentials'

    def provider_type(self, provider):
        if provider.type:
            return provider.type.name
        return None


class SizeAdmin(admin.ModelAdmin):
    actions = [end_date_object, ]
    search_fields = ["name", "alias", "provider__location"]
    list_display = ["name", "provider", "cpu", "mem", "disk",
                    "start_date", "end_date"]
    list_filter = ["provider__location"]


class StepAdmin(admin.ModelAdmin):
    search_fields = ["name", "alias", "created_by__username",
                     "instance__provider_alias"]
    list_display = ["alias", "name", "start_date", "end_date"]


class TagAdmin(admin.ModelAdmin):
    search_fields = ["name"]
    list_display = ["name", "description"]


class VolumeAdmin(admin.ModelAdmin):
    actions = [end_date_object, ]
    search_fields = ["alias", "name", "provider__location"]
    list_display = ["alias", "size", "provider", "start_date", "end_date"]
    list_filter = ["provider__location"]


class ApplicationAdmin(admin.ModelAdmin):
    actions = [end_date_object, private_object]
    search_fields = ["name", "id"]
    list_display = [
        "name", "start_date", "end_date", "private", "featured", "created_by"]
    filter_vertical = ["tags",]
    def save_model(self, request, obj, form, change):
        user = request.user
        application = form.save(commit=False)
        application.save()
        form.save_m2m()
        if change:
            save_app_data(application)
        return application


class CredentialInline(admin.TabularInline):
    model = Credential
    extra = 1


class IdentityAdmin(admin.ModelAdmin):
    inlines = [CredentialInline, ]
    list_display = ("created_by", "provider", "_credential_info")
    search_fields = ["created_by__username"]
    list_filter = ["provider__location"]

    def _credential_info(self, obj):
        return_text = ""
        for cred in obj.credential_set.order_by('key'):
            return_text += "<strong>%s</strong>:%s<br/>" % (cred.key, cred.value)
        return return_text
    _credential_info.allow_tags = True
    _credential_info.short_description = 'Credentials'


class UserProfileInline(admin.StackedInline):
    model = UserProfile
    max_num = 1
    can_delete = False
    extra = 0
    verbose_name_plural = 'profile'


class UserAdmin(AuthUserAdmin):
    inlines = [UserProfileInline]

#admin.site.unregister(DjangoUser)
admin.site.register(AtmosphereUser, UserAdmin)


class ProviderMembershipAdmin(admin.ModelAdmin):
    search_fields = ["member__name"]
    list_filter = ["provider__location"]


class IdentityMembershipAdmin(admin.ModelAdmin):
    search_fields = ["identity__created_by__username", ]
    list_display = ["_identity_user", "_identity_provider",
                    "quota", "allocation"]
    list_filter = ["identity__provider__location"]

    def _identity_provider(self, obj):
        return obj.identity.provider.location
    _identity_provider.short_description = 'Provider'

    def _identity_user(self, obj):
        return obj.identity.created_by.username
    _identity_user.short_description = 'Username'


class MachineRequestAdmin(admin.ModelAdmin):
    search_fields = ["new_machine_owner__username", "new_machine_name", "instance__provider_alias"]
    list_display = ["new_machine_name", "new_machine_owner",
                    "new_machine_provider",  "start_date",
<<<<<<< HEAD
                    "end_date", "status", "opt_parent_machine", "opt_machine_visibility", 
=======
                    "end_date", "status", "opt_parent_machine",
>>>>>>> 94b0bee2
                    "opt_new_machine"]
    list_filter = ["instance__provider_machine__provider__location",
                   "new_machine_provider__location",
                   "new_machine_visibility",
                   "status"]

    def opt_machine_visibility(self, machine_request):
        if machine_request.new_machine_visibility.lower() != 'public':
            return "%s\nUsers:%s" % (machine_request.new_machine_visibility,
                                        machine_request.access_list)
        return machine_request.new_machine_visibility
    opt_machine_visibility.allow_tags = True

    def opt_parent_machine(self, machine_request):
        if machine_request.parent_machine:
            return machine_request.parent_machine.identifier
        return None

    def opt_new_machine(self, machine_request):
        if machine_request.new_machine:
            return machine_request.new_machine.identifier
        return None


class InstanceStatusAdmin(admin.ModelAdmin):
    search_fields = ["instance__created_by__username",
            "instance__provider_alias", "status__name"]
    list_display = ["instance", "status", "start_date", "end_date"]
    list_filter = ["instance__provider_machine__provider__location",
                   "instance__created_by__username"]


class InstanceAdmin(admin.ModelAdmin):
    search_fields = ["created_by__username", "provider_alias", "ip_address"]
    list_display = ["provider_alias", "name", "created_by", "ip_address"]
    list_filter = ["provider_machine__provider__location"]


admin.site.register(Credential)
admin.site.unregister(DjangoGroup)
admin.site.register(Group)
admin.site.register(Application, ApplicationAdmin)
admin.site.register(Allocation, AllocationAdmin)
admin.site.register(Identity, IdentityAdmin)
admin.site.register(IdentityMembership, IdentityMembershipAdmin)
admin.site.register(Instance, InstanceAdmin)
admin.site.register(InstanceStatusHistory, InstanceStatusAdmin)
admin.site.register(MachineRequest, MachineRequestAdmin)
admin.site.register(MaintenanceRecord, MaintenanceAdmin)
admin.site.register(NodeController, NodeControllerAdmin)
admin.site.register(Provider, ProviderAdmin)
admin.site.register(ProviderMachine, ProviderMachineAdmin)
admin.site.register(ProviderMachineMembership, ProviderMachineMembershipAdmin)
admin.site.register(ProviderMembership, ProviderMembershipAdmin)
admin.site.register(ProviderType)
admin.site.register(Quota, QuotaAdmin)
admin.site.register(Size, SizeAdmin)
admin.site.register(Step, StepAdmin)
admin.site.register(Tag, TagAdmin)
admin.site.register(Volume, VolumeAdmin)<|MERGE_RESOLUTION|>--- conflicted
+++ resolved
@@ -227,11 +227,7 @@
     search_fields = ["new_machine_owner__username", "new_machine_name", "instance__provider_alias"]
     list_display = ["new_machine_name", "new_machine_owner",
                     "new_machine_provider",  "start_date",
-<<<<<<< HEAD
                     "end_date", "status", "opt_parent_machine", "opt_machine_visibility", 
-=======
-                    "end_date", "status", "opt_parent_machine",
->>>>>>> 94b0bee2
                     "opt_new_machine"]
     list_filter = ["instance__provider_machine__provider__location",
                    "new_machine_provider__location",
