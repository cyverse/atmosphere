--- conflicted
+++ resolved
@@ -644,12 +644,10 @@
     list_display = ('name', 'uuid',)
     list_filter = ['name', ]
 
-<<<<<<< HEAD
 @admin.register(models.ProviderInstanceAction)
 class ProviderInstanceActionAdmin(admin.ModelAdmin):
     list_filter = ['provider',]
-=======
->>>>>>> 349d8517
+
 
 @admin.register(models.EmailTemplate)
 class EmailTemplateAdmin(admin.ModelAdmin):
